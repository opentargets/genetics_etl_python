[tool.poetry]
name = "otgenetics"
<<<<<<< HEAD
version = "0.1.2"
=======
version = "0.1.1"
>>>>>>> 23e22283
description = "Open targets Genetics Portal Python ETL"
authors = ["Open Targets core team"]
license = "Apache License v2"
packages = [
    { include = "etl", from = "src"},
]
[tool.poetry.dependencies]
python = "3.8.13"
pyspark = "3.1.3"
scipy = "^1.6.1"
hydra-core = "^1.2.0"
pyliftover = "^0.4"
numpy = "^1.23.2"
gcsfs = "^2022.8.2"
pytest = "^7.1.3"
hail = "^0.2.98"

[tool.poetry.dev-dependencies]
pre-commit = "^2.15.0"
black = {version = "^22.6.0", allow-prereleases = true}
flake8 = "^5.0.4"
mypy = "^0.971"
flake8-annotations = "^2.9.1"
flake8-broken-line = "0.5.0"
flake8-bugbear = "22.7.1"
flake8-comprehensions = "3.10.0"
flake8-eradicate = "1.3.0"
flake8-quotes = "3.3.1"
flake8-simplify = "0.19.3"
flake8-tidy-imports = "4.8.0"
flake8-type-checking = "2.1.2"
flake8-typing-imports = "1.12.0"
flake8-use-fstring = "1.4"
pep8-naming = "^0.13.2"
interrogate = "^1.5.0"
isort = "^5.10.1"
darglint = "^1.8.1"
flake8-docstrings = "^1.6.0"

[tool.poetry.group.docs.dependencies]
mkdocs = "^1.4.0"
mkdocstrings-python = "^0.7.1"
mkdocs-material = "*"
mkdocs-section-index = "^0.3.4"
mkdocs-git-revision-date-localized-plugin = "^1.1.0"
mkdocs-autolinks-plugin = "^0.6.0"
mkdocs-minify-plugin = "^0.5.0"


[tool.poetry.group.tests.dependencies]
pytest = "^7.1.3"
pytest-cov = "^4.0.0"
pytest-sugar = "^0.9.5"


[tool.poetry.group.dev.dependencies]
ipython = "^8.5.0"

[build-system]
requires = ["poetry-core>=1.0.0"]
build-backend = "poetry.core.masonry.api"

[tool.isort]
profile = "black"

[tool.interrogate]
fail-under = 95
color = true
exclude = ["dist"]<|MERGE_RESOLUTION|>--- conflicted
+++ resolved
@@ -1,10 +1,6 @@
 [tool.poetry]
 name = "otgenetics"
-<<<<<<< HEAD
 version = "0.1.2"
-=======
-version = "0.1.1"
->>>>>>> 23e22283
 description = "Open targets Genetics Portal Python ETL"
 authors = ["Open Targets core team"]
 license = "Apache License v2"
