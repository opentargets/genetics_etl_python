[tool.poetry]
name = "gentropy"
# !! version is managed by semantic_release
version = "0.0.0"
description = "Open Targets python framework for post-GWAS analysis"
authors = ["Open Targets core team"]
license = "Apache-2.0"
readme = "README.md"
documentation = "https://opentargets.github.io/gentropy/"
repository = "https://github.com/opentargets/gentropy"
packages = [{ include = "gentropy", from = "src" }]

[tool.poetry.urls]
"Bug Tracker" = "http://github.com/opentargets/issues"
"Funding" = "https://www.opentargets.org"
"Documentation" = "https://opentargets.github.io/gentropy/"

[tool.poetry.scripts]
gentropy = "gentropy.cli:main"

[tool.poetry.dependencies]
python = "^3.10, <3.11"
pyspark = "3.3.4"
scipy = "^1.11.4"
hydra-core = "^1.3.2"
pyliftover = "^0.4"
xgboost = "^1.7.3"
numpy = "^1.26.2"
hail = "0.2.127"
wandb = ">=0.16.2,<0.18.0"
google = "^3.0.0"
omegaconf = "^2.3.0"
typing-extensions = "^4.9.0"
scikit-learn = "^1.3.2"
pandas = {extras = ["gcp", "parquet"], version = "^2.2.2"}
<<<<<<< HEAD
skops = "^0.9.0"
=======
google-cloud-secret-manager = "^2.20.0"
>>>>>>> ca43fff5

[tool.poetry.dev-dependencies]
pre-commit = "^3.7.0"
mypy = "^1.10"
pep8-naming = "^0.14.1"
interrogate = "^1.7.0"
isort = "^5.13.2"
darglint = "^1.8.1"
ruff = "^0.4.3"

[tool.poetry.group.docs.dependencies]
mkdocs = "^1.5.3"
mkdocstrings-python = "^1.8.0"
mkdocs-material = "*"
mkdocs-section-index = "^0.3.4"
mkdocs-git-revision-date-localized-plugin = "^1.2.2"
mkdocs-autolinks-plugin = "^0.7.1"
mkdocs-awesome-pages-plugin = "^2.9.2"
mkdocs-exclude = "^1.0.2"
mkdocs-git-committers-plugin-2 = "^2.2.3"
lxml = "^5.1.0"
pymdown-extensions = "^10.7"


[tool.poetry.group.tests.dependencies]
pytest-cov = ">=4.1,<6.0"
pytest-sugar = ">=0.9.5,<1.1.0"
dbldatagen = "^0.3.1"
pyparsing = "^3.1.1"
pytest = ">=7.4.4,<9.0.0"
pytest-xdist = "^3.5.0"


[tool.poetry.group.dev.dependencies]
ipython = "^8.19.0"
ipykernel = "^6.28.0"
google-cloud-dataproc = "^5.8.0"
apache-airflow = "^2.8.0"
apache-airflow-providers-google = "^10.13.1"
pydoclint = ">=0.3.8,<0.5.0"
prettier = "^0.0.7"
deptry = ">=0.12,<0.17"
python-semantic-release = ">=8.7,<10.0"
yamllint = "^1.33.0"
skops = "^0.9.0"

[tool.semantic_release]
logging_use_named_masks = true
build_command = "pip install poetry && poetry build"
assets = []
version_toml = ["pyproject.toml:tool.poetry.version"]
upload_to_pypi = false
upload_to_release = true

[tool.semantic_release.branches.main]
match = "(main|master)"
prerelease = false

[tool.semantic_release.branches."release"]
match = "release/*"
prerelease = true
prerelease_token = "rc"

[tool.semantic_release.publish]
dist_glob_patterns = ["dist/*"]
upload_to_vcs_release = true

[tool.semantic_release.changelog]
changelog_file = "CHANGELOG.md"
exclude_commit_patterns = ["chore\\(release\\):"]

[tool.semantic_release.branches."step"]
match = "(build|chore|ci|docs|feat|fix|perf|style|refactor|test)"
prerelease = true
prerelease_token = "alpha"

[build-system]
requires = ["poetry-core>=1.0.0"]
build-backend = "poetry.core.masonry.api"

[tool.deptry]
extend_exclude = ["src/conftest.py", "src/airflow", "src/utils"]

[tool.deptry.per_rule_ignores]
DEP001 = ["gentropy"]
DEP003 = ["gentropy"]

[tool.interrogate]
fail-under = 95
color = true
exclude = ["dist"]

[tool.pytest.ini_options]
addopts = "-n auto --doctest-modules --cov=src/ --cov-report=xml"
pythonpath = [".", "./src/airflow/dags"]
testpaths = ["tests/gentropy", "src/gentropy/"]

# Semi-strict mode for mypy
[tool.mypy]
check_untyped_defs = true
disallow_any_generics = true
disallow_incomplete_defs = true
no_implicit_optional = true
no_implicit_reexport = true
strict_equality = true
warn_redundant_casts = true
warn_unused_ignores = true
disallow_untyped_defs = true

[[tool.mypy.overrides]]
module = [
  "google.cloud",
  "yaml",
  "hail",
  "pyliftover",
  "dbldatagen",
  "scipy",
  "scipy.stats",
  "chardet",
  "omegaconf",
  "xgboost",
  "sklearn",
]
ignore_missing_imports = true


[tool.ruff.lint]
select = [
  "B002",    # Python does not support the unary prefix increment
  "B007",    # Loop control variable {name} not used within loop body
  "B014",    # Exception handler with duplicate exception
  "B023",    # Function definition does not bind loop variable {name}
  "B026",    # Star-arg unpacking after a keyword argument is strongly discouraged
  "B904",    # Checks for raise statements in exception handlers that lack a from clause
  "C",       # complexity
  "COM818",  # Trailing comma on bare tuple prohibited
  "D",       # docstrings
  "DTZ003",  # Use datetime.now(tz=) instead of datetime.utcnow()
  "DTZ004",  # Use datetime.fromtimestamp(ts, tz=) instead of datetime.utcfromtimestamp(ts)
  "E",       # pycodestyle
  "F",       # pyflakes/autoflake
  "G",       # flake8-logging-format
  "I",       # isort
  "ICN001",  # import concentions; {name} should be imported as {asname}
  "ISC001",  # Implicitly concatenated string literals on one line
  "N804",    # First argument of a class method should be named cls
  "N805",    # First argument of a method should be named self
  "N815",    # Variable {name} in class scope should not be mixedCase
  "PGH004",  # Use specific rule codes when using noqa
  "PLC0414", # Useless import alias. Import alias does not rename original package.
  "PLC",     # pylint
  "PLE",     # pylint
  "PLR",     # pylint
  "PLW",     # pylint
  "Q000",    # Double quotes found but single quotes preferred
  "RUF006",  # Store a reference to the return value of asyncio.create_task
  "S102",    # Use of exec detected
  "S103",    # bad-file-permissions
  "S108",    # hardcoded-temp-file
  "S306",    # suspicious-mktemp-usage
  "S307",    # suspicious-eval-usage
  "S313",    # suspicious-xmlc-element-tree-usage
  "S314",    # suspicious-xml-element-tree-usage
  "S315",    # suspicious-xml-expat-reader-usage
  "S316",    # suspicious-xml-expat-builder-usage
  "S317",    # suspicious-xml-sax-usage
  "S318",    # suspicious-xml-mini-dom-usage
  "S319",    # suspicious-xml-pull-dom-usage
  "S320",    # suspicious-xmle-tree-usage
  "S601",    # paramiko-call
  "S602",    # subprocess-popen-with-shell-equals-true
  "S604",    # call-with-shell-equals-true
  "S608",    # hardcoded-sql-expression
  "S609",    # unix-command-wildcard-injection
  "SIM105",  # Use contextlib.suppress({exception}) instead of try-except-pass
  "SIM117",  # Merge with-statements that use the same scope
  "SIM118",  # Use {key} in {dict} instead of {key} in {dict}.keys()
  "SIM201",  # Use {left} != {right} instead of not {left} == {right}
  "SIM208",  # Use {expr} instead of not (not {expr})
  "SIM212",  # Use {a} if {a} else {b} instead of {b} if not {a} else {a}
  "SIM300",  # Yoda conditions. Use 'age == 42' instead of '42 == age'.
  "SIM401",  # Use get from dict with default instead of an if block
  "T100",    # Trace found: {name} used
  "T20",     # flake8-print
  "TID251",  # Banned imports
  "TRY004",  # Prefer TypeError exception for invalid type
  "TRY302",  # Remove exception handler; error is immediately re-raised
  "UP",      # pyupgrade
  "W",       # pycodestyle
]

ignore = [
  "E501", # line too long
  "E731", # do not assign a lambda expression, use a def

  # Ignore ignored, as the rule is now back in preview/nursery, which cannot
  # be ignored anymore without warnings.
  # https://github.com/astral-sh/ruff/issues/7491
  # "PLC1901", # Lots of false positives

  # False positives https://github.com/astral-sh/ruff/issues/5386
  "PLC0208", # Use a sequence type instead of a `set` when iterating over values
  "PLR0911", # Too many return statements ({returns} > {max_returns})
  "PLR0912", # Too many branches ({branches} > {max_branches})
  "PLR0913", # Too many arguments to function call ({c_args} > {max_args})
  "PLR0915", # Too many statements ({statements} > {max_statements})
  "PLR2004", # Magic value used in comparison, consider replacing {value} with a constant variable
  "PLW2901", # Outer {outer_kind} variable {name} overwritten by inner {inner_kind} target
  "UP006",   # keep type annotation style as is
  "UP007",   # keep type annotation style as is
  # Ignored due to performance: https://github.com/charliermarsh/ruff/issues/2923
  "UP038", # Use `X | Y` in `isinstance` call instead of `(X, Y)`

]

[tool.ruff.lint.per-file-ignores]
"__init__.py" = ["E402"]
"path/to/file.py" = ["E402"]
"**/{tests,docs,tools}/*" = ["E402"]

[tool.ruff.lint.flake8-quotes]
docstring-quotes = "double"

[tool.ruff.lint.pydocstyle]
convention = "google"

[tool.pydoclint]
style = 'google'
exclude = '\.git|\.venv|__init__.py|tests|docs'
require-return-section-when-returning-nothing = false
check-return-types = true
allow-init-docstring = true
arg-type-hints-in-docstring = true
skip-checking-short-docstrings = false<|MERGE_RESOLUTION|>--- conflicted
+++ resolved
@@ -33,11 +33,8 @@
 typing-extensions = "^4.9.0"
 scikit-learn = "^1.3.2"
 pandas = {extras = ["gcp", "parquet"], version = "^2.2.2"}
-<<<<<<< HEAD
 skops = "^0.9.0"
-=======
 google-cloud-secret-manager = "^2.20.0"
->>>>>>> ca43fff5
 
 [tool.poetry.dev-dependencies]
 pre-commit = "^3.7.0"
