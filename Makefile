PROJECT_ID ?= open-targets-genetics-dev
REGION ?= europe-west1
<<<<<<< HEAD
APP_NAME ?= $$(cat pyproject.toml| grep -m 1 name | cut -d" " -f3 | sed  's/"//g')
=======
APP_NAME ?= $$(cat pyproject.toml| grep -m 1 "name" | cut -d" " -f3 | sed  's/"//g')
>>>>>>> fc5d897b
VERSION_NO ?= $$(poetry version --short)
CLEAN_VERSION_NO := $(shell echo "$(VERSION_NO)" | tr -cd '[:alnum:]')
BUCKET_NAME=gs://genetics_etl_python_playground/initialisation/${VERSION_NO}/
BUCKET_COMPOSER_DAGS=gs://europe-west1-ot-workflows-fe147745-bucket/dags/

.PHONY: $(shell sed -n -e '/^$$/ { n ; /^[^ .\#][^ ]*:/ { s/:.*$$// ; p ; } ; }' $(MAKEFILE_LIST))

.DEFAULT_GOAL := help

help: ## This is help
	@awk 'BEGIN {FS = ":.*?## "} /^[a-zA-Z_-]+:.*?## / {printf "\033[36m%-30s\033[0m %s\n", $$1, $$2}' $(MAKEFILE_LIST)

clean: ## Clean up prior to building
	@rm -Rf ./dist

setup-dev: SHELL:=/bin/bash
setup-dev: ## Setup development environment
	@. utils/install_dependencies.sh

check: ## Lint and format code
	@echo "Linting API..."
	@poetry run ruff src/otg .
	@echo "Linting docstrings..."
	@poetry run pydoclint --config=pyproject.toml src
	@poetry run pydoclint --config=pyproject.toml --skip-checking-short-docstrings=true tests

test: ## Run tests
	@echo "Running Tests..."
	@poetry run pytest

build-documentation: ## Create local server with documentation
	@echo "Building Documentation..."
	@poetry run mkdocs serve

create-dev-cluster: build ## Spin up a simple dataproc cluster with all dependencies for development purposes
	@echo "Creating Dataproc Dev Cluster"
	@gcloud config set project ${PROJECT_ID}
	@gcloud dataproc clusters create "ot-genetics-dev-${CLEAN_VERSION_NO}" \
		--image-version 2.1 \
		--region ${REGION} \
		--master-machine-type n1-standard-16 \
		--initialization-actions=gs://genetics_etl_python_playground/initialisation/${VERSION_NO}/install_dependencies_on_cluster.sh \
		--metadata="PACKAGE=gs://genetics_etl_python_playground/initialisation/${VERSION_NO}/otgenetics-${VERSION_NO}-py3-none-any.whl,CONFIGTAR=gs://genetics_etl_python_playground/initialisation/${VERSION_NO}/config.tar.gz" \
		--single-node \
		--optional-components=JUPYTER \
		--enable-component-gateway

make update-dev-cluster: build ## Reinstalls the package on the dev-cluster
	@echo "Updating Dataproc Dev Cluster"
	@gcloud config set project ${PROJECT_ID}
	gcloud dataproc jobs submit pig --cluster="ot-genetics-dev-${CLEAN_VERSION_NO}" \
		--region ${REGION} \
		--jars=${BUCKET_NAME}/install_dependencies_on_cluster.sh \
		-e='sh chmod 750 $${PWD}/install_dependencies_on_cluster.sh; sh $${PWD}/install_dependencies_on_cluster.sh'

build: clean ## Build Python package with dependencies
	@gcloud config set project ${PROJECT_ID}
	@echo "Packaging Code and Dependencies for ${APP_NAME}-${VERSION_NO}"
	@poetry build
	@tar -czf dist/config.tar.gz config/
	@echo "Uploading to Dataproc"
	@gsutil cp src/otg/cli.py ${BUCKET_NAME}
	@gsutil cp ./dist/${APP_NAME}-${VERSION_NO}-py3-none-any.whl ${BUCKET_NAME}
	@gsutil cp ./dist/config.tar.gz ${BUCKET_NAME}
	@gsutil cp ./utils/install_dependencies_on_cluster.sh ${BUCKET_NAME}<|MERGE_RESOLUTION|>--- conflicted
+++ resolved
@@ -1,10 +1,6 @@
 PROJECT_ID ?= open-targets-genetics-dev
 REGION ?= europe-west1
-<<<<<<< HEAD
-APP_NAME ?= $$(cat pyproject.toml| grep -m 1 name | cut -d" " -f3 | sed  's/"//g')
-=======
 APP_NAME ?= $$(cat pyproject.toml| grep -m 1 "name" | cut -d" " -f3 | sed  's/"//g')
->>>>>>> fc5d897b
 VERSION_NO ?= $$(poetry version --short)
 CLEAN_VERSION_NO := $(shell echo "$(VERSION_NO)" | tr -cd '[:alnum:]')
 BUCKET_NAME=gs://genetics_etl_python_playground/initialisation/${VERSION_NO}/
