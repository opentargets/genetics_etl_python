--- conflicted
+++ resolved
@@ -3,20 +3,14 @@
 from __future__ import annotations
 
 from otg.dataset.variant_annotation import VariantAnnotation
-from otg.datasource.gwas_catalog.associations import GWASCatalogAssociations
+from otg.datasource.gwas_catalog.associations import (
+    GWASCatalogCuratedAssociationsParser,
+    StudyLocusGWASCatalog,
+)
 from pyspark.sql import DataFrame
 from pyspark.sql import functions as f
 from pyspark.sql.types import LongType
 
-<<<<<<< HEAD
-=======
-from otg.dataset.variant_annotation import VariantAnnotation
-from otg.datasource.gwas_catalog.associations import (
-    GWASCatalogCuratedAssociationsParser,
-    StudyLocusGWASCatalog,
-)
-
->>>>>>> 47fb71ff
 
 def test_study_locus_gwas_catalog_creation(
     mock_study_locus_gwas_catalog: StudyLocusGWASCatalog,
