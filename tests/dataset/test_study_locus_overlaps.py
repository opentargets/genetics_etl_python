--- conflicted
+++ resolved
@@ -278,11 +278,7 @@
             ),
         ]
         mock_sl_schema = filter_schema(
-<<<<<<< HEAD
-            StudyLocus._schema,
-=======
             StudyLocus.get_schema(),
->>>>>>> 0bb61373
             fields_of_interest=[
                 "studyLocusId",
                 "variantId",
