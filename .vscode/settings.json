{
<<<<<<< HEAD
  "python.linting.flake8Enabled": true,
  "python.linting.flake8CategorySeverity.F": "Information",
  "python.linting.flake8CategorySeverity.E": "Information",
  "python.linting.flake8CategorySeverity.W": "Information",
  "python.formatting.provider": "black",
  "python.formatting.blackArgs": [],
=======
>>>>>>> 5fe9d10b
  "[python]": {
    "editor.formatOnPaste": false,
    "editor.formatOnSave": true,
    "editor.codeActionsOnSave": {
      "source.organizeImports": true
    }
  },
  "[jsonc]": {
    "editor.tabSize": 2,
    "editor.insertSpaces": true,
    "editor.detectIndentation": false,
    "editor.formatOnSave": true
  },
  "json.format.keepLines": true,
  "python.linting.flake8Enabled": true,
  "python.linting.flake8CategorySeverity.F": "Information",
  "python.linting.flake8CategorySeverity.E": "Information",
  "python.linting.flake8CategorySeverity.W": "Information",
  "python.linting.mypyEnabled": true,
  "python.linting.mypyCategorySeverity.error": "Information",
  "python.linting.pydocstyleEnabled": true,
  "python.linting.pydocstyleArgs": [
    "--convention=google"
  ],
  "python.formatting.provider": "black",
  "isort.args": [
    "--profile",
    "black"
  ],
  "autoDocstring.docstringFormat": "google",
  "python.testing.pytestArgs": [
    "tests"
  ],
  "python.testing.unittestEnabled": false,
  "python.testing.pytestEnabled": true,
  "docwriter.style": "Google"
}<|MERGE_RESOLUTION|>--- conflicted
+++ resolved
@@ -1,19 +1,7 @@
 {
-<<<<<<< HEAD
-  "python.linting.flake8Enabled": true,
-  "python.linting.flake8CategorySeverity.F": "Information",
-  "python.linting.flake8CategorySeverity.E": "Information",
-  "python.linting.flake8CategorySeverity.W": "Information",
-  "python.formatting.provider": "black",
-  "python.formatting.blackArgs": [],
-=======
->>>>>>> 5fe9d10b
   "[python]": {
     "editor.formatOnPaste": false,
-    "editor.formatOnSave": true,
-    "editor.codeActionsOnSave": {
-      "source.organizeImports": true
-    }
+    "editor.formatOnSave": true
   },
   "[jsonc]": {
     "editor.tabSize": 2,
@@ -26,13 +14,14 @@
   "python.linting.flake8CategorySeverity.F": "Information",
   "python.linting.flake8CategorySeverity.E": "Information",
   "python.linting.flake8CategorySeverity.W": "Information",
+  "python.formatting.provider": "black",
+  "python.formatting.blackArgs": [],
   "python.linting.mypyEnabled": true,
   "python.linting.mypyCategorySeverity.error": "Information",
   "python.linting.pydocstyleEnabled": true,
   "python.linting.pydocstyleArgs": [
     "--convention=google"
   ],
-  "python.formatting.provider": "black",
   "isort.args": [
     "--profile",
     "black"
