[![status: experimental](https://github.com/GIScience/badges/raw/master/status/experimental.svg)](https://github.com/GIScience/badges#experimental)
[![docs](https://github.com/opentargets/genetics_etl_python/actions/workflows/docs.yaml/badge.svg)](https://opentargets.github.io/genetics_etl_python/)
[![codecov](https://codecov.io/gh/opentargets/genetics_etl_python/branch/main/graph/badge.svg?token=5ixzgu8KFP)](https://codecov.io/gh/opentargets/genetics_etl_python)
[![License](https://img.shields.io/badge/License-Apache_2.0-blue.svg)](https://opensource.org/licenses/Apache-2.0)
[![Code style: black](https://img.shields.io/badge/code%20style-black-000000.svg)](https://github.com/psf/black)
[![pre-commit.ci status](https://results.pre-commit.ci/badge/github/opentargets/genetics_etl_python/main.svg)](https://results.pre-commit.ci/badge/github/opentargets/genetics_etl_python)

# Genetics Portal Data Pipeline (experimental)
- [Documentation](https://opentargets.github.io/genetics_etl_python/)

<<<<<<< HEAD
## Development

### Requirements

- [pyenv](https://github.com/pyenv/pyenv)
- [Poetry](https://python-poetry.org/docs/)
- gcloud installed and authorised to your GCP Project
- gsutil
- [make](https://www.gnu.org/software/make/) build tool
- OpenBLAS and LAPACK libraries (for scipy). [more info](https://stackoverflow.com/questions/69954587/no-blas-lapack-libraries-found-when-installing-scipy)

### Setup development environment

Ensure python version described in `.python-version` is available

```bash
pyenv versions
```

Otherwise, install

```bash
pyenv install 3.10.8
```
=======
## One-time configuration
The steps in this section only ever need to be done once on any particular system.
>>>>>>> 9afe9ee6

Google Cloud configuration:
1. Install Google Cloud SDK: https://cloud.google.com/sdk/docs/install.
1. Log in to your work Google Account: run `gcloud auth login` and follow instructions.
1. Obtain Google application credentials: run `gcloud auth application-default login` and follow instructions.

<<<<<<< HEAD
``` bash
python -V
poetry env use 3.10.8
```
=======
Check that you have the `make` utility installed, and if not (which is unlikely), install it using your system package manager.
>>>>>>> 9afe9ee6

## Environment configuration
Run `make setup-dev` to install/update the necessary packages and activate the development environment. You need to do this every time you open a new shell.

It is recommended to use VS Code as an IDE for development.

## How to run the code
All pipelines in this repository are intended to be run in Google Dataproc. Running them locally is not currently supported.

In order to run the code:
1. Manually edit your local [`workflow/dag.yaml`](workflow/dag.yaml) file and comment out the steps you do not want to run.
1. Manually edit your local [`workflow/workflow_template.py`](workflow/workflow_template.py) file and change the following parameters:
  - `cluster_name` and `template_id` to reflect your own name/initials
  - `machine_type` to set the VM size suitable for your workflow
1. Run `make build`. This will create a bundle that will contain the neccessary code, configuration and dependencies to run the ETL pipeline, and then upload this bundle to Google Cloud. **Note:** currently, there is just one upload path which is shared by all users. So when you upload the code, it replaces a version uploaded previously by anyone else.
1. Submit the Dataproc job: `poetry run python workflow/workflow_template.py`. You can then monitor the progress of your job on this page: https://console.cloud.google.com/dataproc/jobs?project=open-targets-genetics-dev.

## Troubleshooting
In some cases, Pyenv and Poetry may cause various exotic errors which are hard to diagnose and get rid of. In this case, it helps to remove them from the system completely before running the `make setup-dev` command. See instructions in [utils/remove_pyenv_poetry.md](utils/remove_pyenv_poetry.md).

If you see errors related to BLAS/LAPACK libraries, see [this StackOverflow post](https://stackoverflow.com/questions/69954587/no-blas-lapack-libraries-found-when-installing-scipy) for more info.<|MERGE_RESOLUTION|>--- conflicted
+++ resolved
@@ -8,49 +8,15 @@
 # Genetics Portal Data Pipeline (experimental)
 - [Documentation](https://opentargets.github.io/genetics_etl_python/)
 
-<<<<<<< HEAD
-## Development
-
-### Requirements
-
-- [pyenv](https://github.com/pyenv/pyenv)
-- [Poetry](https://python-poetry.org/docs/)
-- gcloud installed and authorised to your GCP Project
-- gsutil
-- [make](https://www.gnu.org/software/make/) build tool
-- OpenBLAS and LAPACK libraries (for scipy). [more info](https://stackoverflow.com/questions/69954587/no-blas-lapack-libraries-found-when-installing-scipy)
-
-### Setup development environment
-
-Ensure python version described in `.python-version` is available
-
-```bash
-pyenv versions
-```
-
-Otherwise, install
-
-```bash
-pyenv install 3.10.8
-```
-=======
 ## One-time configuration
 The steps in this section only ever need to be done once on any particular system.
->>>>>>> 9afe9ee6
 
 Google Cloud configuration:
 1. Install Google Cloud SDK: https://cloud.google.com/sdk/docs/install.
 1. Log in to your work Google Account: run `gcloud auth login` and follow instructions.
 1. Obtain Google application credentials: run `gcloud auth application-default login` and follow instructions.
 
-<<<<<<< HEAD
-``` bash
-python -V
-poetry env use 3.10.8
-```
-=======
 Check that you have the `make` utility installed, and if not (which is unlikely), install it using your system package manager.
->>>>>>> 9afe9ee6
 
 ## Environment configuration
 Run `make setup-dev` to install/update the necessary packages and activate the development environment. You need to do this every time you open a new shell.
