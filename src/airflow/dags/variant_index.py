"""DAG that generates a variant index dataset based on several sources."""

from __future__ import annotations

import os
import time
from dataclasses import dataclass
from pathlib import Path
from typing import Any

<<<<<<< HEAD
import pandas as pd
from airflow.decorators import task
from airflow.models.dag import DAG
from airflow.providers.google.cloud.operators.cloud_batch import (
    CloudBatchSubmitJobOperator,
)
from airflow.providers.google.cloud.operators.gcs import GCSListObjectsOperator
from airflow.utils.trigger_rule import TriggerRule
=======
>>>>>>> 02b006d5
from common_airflow import (
    create_batch_job,
    create_cluster,
    create_task_spec,
    delete_cluster,
    install_dependencies,
    read_yaml_config,
    shared_dag_args,
    shared_dag_kwargs,
    submit_step,
)
from google.cloud import batch_v1

from airflow.decorators import task
from airflow.models.dag import DAG
from airflow.providers.google.cloud.operators.cloud_batch import (
    CloudBatchSubmitJobOperator,
)
from airflow.providers.google.cloud.operators.gcs import GCSListObjectsOperator
from airflow.utils.trigger_rule import TriggerRule

PROJECT_ID = "open-targets-genetics-dev"
REGION = "europe-west1"
GCS_BUCKET = "genetics_etl_python_playground"
CONFIG_FILE_PATH = Path(__file__).parent / "configs" / "variant_sources.yaml"
GENTROPY_DOCKER_IMAGE = "europe-west1-docker.pkg.dev/open-targets-genetics-dev/gentropy-app/gentropy:il-variant-idx"  # TODO: change to dev
VEP_DOCKER_IMAGE = "europe-west1-docker.pkg.dev/open-targets-genetics-dev/gentropy-app/custom_ensembl_vep:dev"
VEP_CACHE_BUCKET = f"gs://{GCS_BUCKET}/vep/cache"

RELEASE = "XX.XX"  # This needs to be updated to the latest release

VCF_DST_PATH = f"gs://{GCS_BUCKET}/{RELEASE}/variant_vcf"
VCF_MERGED_DST_PATH = f"{VCF_DST_PATH}/merged"
VEP_OUTPUT_BUCKET = f"gs://{GCS_BUCKET}/{RELEASE}/vep_output"
VARIANT_INDEX_BUCKET = f"gs://{GCS_BUCKET}/{RELEASE}/variant_index"
GNOMAD_ANNOTATION_PATH = f"gs://{GCS_BUCKET}/static_assets/gnomad_variants"
# Internal parameters for the docker image:
MOUNT_DIR = "/mnt/disks/share"

CLUSTER_NAME = "otg-variant-index"
AUTOSCALING = "eqtl-preprocess"


@task(task_id="vcf_creation")
def create_vcf(**kwargs: Any) -> None:
    """Task that sends the ConvertToVcfStep job to Google Batch.

    Args:
        **kwargs (Any): Keyword arguments
    """
    sources = read_yaml_config(CONFIG_FILE_PATH)
    task_env = [
        batch_v1.Environment(
            variables={
                "SOURCE_NAME": source["name"],
                "SOURCE_PATH": source["location"],
                "SOURCE_FORMAT": source["format"],
            }
        )
        for source in sources["sources_inclusion_list"]
    ]

    commands = [
        "-c",
        rf"poetry run gentropy step=variant_to_vcf step.source_path=$SOURCE_PATH step.source_format=$SOURCE_FORMAT step.vcf_path={VCF_DST_PATH}/$SOURCE_NAME +step.session.extended_spark_conf={{spark.jars:https://storage.googleapis.com/hadoop-lib/gcs/gcs-connector-hadoop3-latest.jar}}",
    ]
    task = create_task_spec(
        GENTROPY_DOCKER_IMAGE, commands, options="-e HYDRA_FULL_ERROR=1"
    )

    batch_task = CloudBatchSubmitJobOperator(
        task_id="vep_batch_job",
        project_id=PROJECT_ID,
        region=REGION,
        job_name=f"vcf-job-{time.strftime('%Y%m%d-%H%M%S')}",
        job=create_batch_job(
            task,
            "VEPMACHINE",
            task_env,
        ),
        deferrable=False,
    )

    batch_task.execute(context=kwargs)


@task(task_id="merge_vcfs")
def merge_vcfs(chunk_size: int = 2000, **kwargs: Any) -> None:
    """Task that merges the information from all the VCF files into a single one so that we only submit one VEP job.

    Args:
        chunk_size (int): Partition size of the merged file. Defaults to 2000.
        **kwargs (Any): Keyword arguments
    """
    ti = kwargs["ti"]
    input_vcfs = [
        f"gs://{GCS_BUCKET}/{listed_file}"
        for listed_file in ti.xcom_pull(
            task_ids="get_vcf_per_source", key="return_value"
        )
    ]
    merged_df = (
        pd.concat(
            pd.read_csv(
                file,
                sep="\t",
                dtype={
                    "#CHROM": str,
                    "POS": int,
                    "ID": str,
                    "REF": str,
                    "ALT": str,
                    "QUAL": str,
                    "FILTER": str,
                    "INFO": str,
                },
            )
            for file in input_vcfs
        )
        .drop_duplicates(subset=["#CHROM", "POS", "REF", "ALT"])
        .sort_values(by=["#CHROM", "POS"])
        .reset_index(drop=True)
    )
    # Partition the merged file into chunks of 2000 variants to run the VEP jobs in parallel
    chunks = 0
    for i in range(0, len(merged_df), chunk_size):
        merged_df[i : i + chunk_size].to_csv(
            f"{VCF_MERGED_DST_PATH}/chunk_{i + 1}-{i + chunk_size}.vcf",
            index=False,
            header=True,
            sep="\t",
        )
        chunks += 1
    expected_chunks_count = len(merged_df) // chunk_size + 1
    assert (
        chunks == expected_chunks_count
    ), f"Expected {expected_chunks_count} chunks but got {chunks} chunks"


@dataclass
class PathManager:
    """It is quite complicated to keep track of all the input/output buckets, the corresponding mounting points prefixes etc..."""

    VCF_INPUT_BUCKET: str
    VEP_OUTPUT_BUCKET: str
    VEP_CACHE_BUCKET: str
    MOUNT_DIR_ROOT: str

    # Derived parameters to find the list of files to process:
    input_path: str | None = None
    input_bucket: str | None = None

    # Derived parameters to initialise the docker image:
    path_dictionary: dict[str, dict[str, str]] | None = None

    # Derived parameters to point to the right mouting points:
    cache_dir: str | None = None
    input_dir: str | None = None
    output_dir: str | None = None

    def __post_init__(self: PathManager) -> None:
        """Build paths based on the input parameters."""
        self.path_dictionary = {
            "input": {
                "remote_path": self.VCF_INPUT_BUCKET.replace("gs://", ""),
                "mount_point": f"{self.MOUNT_DIR_ROOT}/input",
            },
            "output": {
                "remote_path": self.VEP_OUTPUT_BUCKET.replace("gs://", ""),
                "mount_point": f"{self.MOUNT_DIR_ROOT}/output",
            },
            "cache": {
                "remote_path": self.VEP_CACHE_BUCKET.replace("gs://", ""),
                "mount_point": f"{self.MOUNT_DIR_ROOT}/cache",
            },
        }
        # Parameters for fetching files:
        self.input_path = self.VCF_INPUT_BUCKET.replace("gs://", "") + "/"
        self.input_bucket = self.VCF_INPUT_BUCKET.split("/")[2]

        # Parameters for VEP:
        self.cache_dir = f"{self.MOUNT_DIR_ROOT}/cache"
        self.input_dir = f"{self.MOUNT_DIR_ROOT}/input"
        self.output_dir = f"{self.MOUNT_DIR_ROOT}/output"

    def get_mount_config(self) -> list[dict[str, str]]:
        """Return the mount configuration.

        Returns:
            list[dict[str, str]]: The mount configuration.
        """
        assert self.path_dictionary is not None, "Path dictionary not initialized."
        return list(self.path_dictionary.values())


@task(task_id="vep_annotation")
def vep_annotation(pm: PathManager, **kwargs: Any) -> None:
    """Submit a Batch job to annotate VCFs with a local VEP docker image.

    Args:
        pm (PathManager): The path manager with all the required path related information.
        **kwargs (Any): Keyword arguments.
    """
    # Get the filenames to process:
    ti = kwargs["ti"]
    filenames = [
        os.path.basename(os.path.splitext(path)[0])
        for path in ti.xcom_pull(task_ids="get_vep_todo_list", key="return_value")
    ]
    # Stop process if no files was found:
    assert filenames, "No files found to process."

    # Based on the filenames, build the environment variables for the batch job:
    task_env = [
        batch_v1.Environment(
            variables={
                "INPUT_FILE": f"{filename}.vcf",
                "OUTPUT_FILE": f"{filename}.json",
            }
        )
        for filename in filenames
    ]
    # Build the command to run in the container:
    command = [
        "-c",
        rf"vep --cache --offline --format vcf --force_overwrite \
            --no_stats \
            --dir_cache {pm.cache_dir} \
            --input_file {pm.input_dir}/$INPUT_FILE \
            --output_file {pm.output_dir}/$OUTPUT_FILE --json \
            --dir_plugins {pm.cache_dir}/VEP_plugins \
            --sift b \
            --polyphen b \
            --uniprot \
            --check_existing \
            --exclude_null_alleles \
            --canonical \
            --plugin LoF,loftee_path:{pm.cache_dir}/VEP_plugins,gerp_bigwig:{pm.cache_dir}/gerp_conservation_scores.homo_sapiens.GRCh38.bw,human_ancestor_fa:{pm.cache_dir}/human_ancestor.fa.gz,conservation_file:/opt/vep/loftee.sql \
            --plugin AlphaMissense,file={pm.cache_dir}/AlphaMissense_hg38.tsv.gz,transcript_match=1 \
            --plugin CADD,snv={pm.cache_dir}/CADD_GRCh38_whole_genome_SNVs.tsv.gz",
    ]
    task = create_task_spec(VEP_DOCKER_IMAGE, command)
    batch_task = CloudBatchSubmitJobOperator(
        task_id="vep_batch_job",
        project_id=PROJECT_ID,
        region=REGION,
        job_name=f"vep-job-{time.strftime('%Y%m%d-%H%M%S')}",
        job=create_batch_job(task, "VEPMACHINE", task_env, pm.get_mount_config()),
        deferrable=False,
    )
    batch_task.execute(context=kwargs)


with DAG(
    dag_id=Path(__file__).stem,
    description="Open Targets Genetics — create VCF file from datasets that contain variant information",
    default_args=shared_dag_args,
    **shared_dag_kwargs,
) as dag:
    pm = PathManager(
        VCF_MERGED_DST_PATH,
        VEP_OUTPUT_BUCKET,
        VEP_CACHE_BUCKET,
        MOUNT_DIR,
    )
    (
        create_vcf()
        >> GCSListObjectsOperator(
            task_id="get_vcf_per_source",
            bucket=GCS_BUCKET,
            prefix=VCF_DST_PATH.replace(f"gs://{GCS_BUCKET}/", ""),
            trigger_rule=TriggerRule.ALL_SUCCESS,
            match_glob="**.csv",
        )
        >> merge_vcfs()
        >> GCSListObjectsOperator(
            task_id="get_vep_todo_list",
            bucket=GCS_BUCKET,
            prefix=VCF_MERGED_DST_PATH.replace(f"gs://{GCS_BUCKET}/", ""),
            trigger_rule=TriggerRule.ALL_SUCCESS,
            match_glob="**.vcf",
        )
        >> vep_annotation(pm)
        >> create_cluster(
            CLUSTER_NAME,
            autoscaling_policy=AUTOSCALING,
            num_workers=4,
            worker_machine_type="n1-highmem-8",
        )
        >> install_dependencies(CLUSTER_NAME)
        >> submit_step(
            cluster_name=CLUSTER_NAME,
            step_id="ot_variant_index",
            task_id="ot_variant_index",
            other_args=[
                f"step.vep_output_json_path={VEP_OUTPUT_BUCKET}",
                f"step.variant_index_path={VARIANT_INDEX_BUCKET}",
                f"step.gnomad_variant_annotations_path={GNOMAD_ANNOTATION_PATH}",
            ],
        )
        >> delete_cluster(CLUSTER_NAME)
    )<|MERGE_RESOLUTION|>--- conflicted
+++ resolved
@@ -8,7 +8,7 @@
 from pathlib import Path
 from typing import Any
 
-<<<<<<< HEAD
+
 import pandas as pd
 from airflow.decorators import task
 from airflow.models.dag import DAG
@@ -17,8 +17,7 @@
 )
 from airflow.providers.google.cloud.operators.gcs import GCSListObjectsOperator
 from airflow.utils.trigger_rule import TriggerRule
-=======
->>>>>>> 02b006d5
+
 from common_airflow import (
     create_batch_job,
     create_cluster,
@@ -30,15 +29,6 @@
     shared_dag_kwargs,
     submit_step,
 )
-from google.cloud import batch_v1
-
-from airflow.decorators import task
-from airflow.models.dag import DAG
-from airflow.providers.google.cloud.operators.cloud_batch import (
-    CloudBatchSubmitJobOperator,
-)
-from airflow.providers.google.cloud.operators.gcs import GCSListObjectsOperator
-from airflow.utils.trigger_rule import TriggerRule
 
 PROJECT_ID = "open-targets-genetics-dev"
 REGION = "europe-west1"
