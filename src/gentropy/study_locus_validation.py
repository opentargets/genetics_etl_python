--- conflicted
+++ resolved
@@ -46,11 +46,7 @@
             .validate_study(study_index)  # Flagging studies not in study index
             .annotate_study_type(study_index)  # Add study type to study locus
             .qc_redundant_top_hits_from_PICS()  # Flagging top hits from studies with PICS summary statistics
-<<<<<<< HEAD
             .qc_explained_by_SuSiE()  # Flagging credible sets in regions explained by SuSiE
-            .validate_unique_study_locus_id()  # Flagging duplicated study locus ids
-=======
->>>>>>> 148e26e7
         ).persist()  # we will need this for 2 types of outputs
 
         study_locus_with_qc.valid_rows(
