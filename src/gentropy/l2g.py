"""Step to run Locus to Gene either for inference or for training."""

from __future__ import annotations

from typing import Any

import pyspark.sql.functions as f
from sklearn.ensemble import GradientBoostingClassifier
from wandb import login as wandb_login

from gentropy.common.session import Session
from gentropy.common.utils import access_gcp_secret
from gentropy.config import LocusToGeneConfig
from gentropy.dataset.colocalisation import Colocalisation
from gentropy.dataset.l2g_feature_matrix import L2GFeatureMatrix
from gentropy.dataset.l2g_gold_standard import L2GGoldStandard
from gentropy.dataset.l2g_prediction import L2GPrediction
from gentropy.dataset.study_index import StudyIndex
from gentropy.dataset.study_locus import StudyLocus
from gentropy.dataset.v2g import V2G
from gentropy.method.l2g.feature_factory import L2GFeatureInputLoader
from gentropy.method.l2g.model import LocusToGeneModel
from gentropy.method.l2g.trainer import LocusToGeneTrainer


class LocusToGeneStep:
    """Locus to gene step."""

    def __init__(
        self,
        session: Session,
        hyperparameters: dict[str, Any],
        *,
        run_mode: str,
        features_list: list[str],
        download_from_hub: bool,
        wandb_run_name: str,
        model_path: str | None = None,
        credible_set_path: str,
        gold_standard_curation_path: str | None = None,
        variant_gene_path: str | None = None,
        colocalisation_path: str | None = None,
        study_index_path: str | None = None,
        gene_interactions_path: str | None = None,
        predictions_path: str | None = None,
        feature_matrix_path: str | None = None,
        write_feature_matrix: bool,
        hf_hub_repo_id: str | None = LocusToGeneConfig().hf_hub_repo_id,
    ) -> None:
        """Initialise the step and run the logic based on mode.

        Args:
            session (Session): Session object that contains the Spark session
            hyperparameters (dict[str, Any]): Hyperparameters for the model
            run_mode (str): Run mode, either 'train' or 'predict'
            features_list (list[str]): List of features to use for the model
            download_from_hub (bool): Whether to download the model from Hugging Face Hub
            wandb_run_name (str): Name of the run to track model training in Weights and Biases
            model_path (str | None): Path to the model. It can be either in the filesystem or the name on the Hugging Face Hub (in the form of username/repo_name).
            credible_set_path (str): Path to the credible set dataset necessary to build the feature matrix
            gold_standard_curation_path (str | None): Path to the gold standard curation file
            variant_gene_path (str | None): Path to the variant-gene dataset
            colocalisation_path (str | None): Path to the colocalisation dataset
            study_index_path (str | None): Path to the study index dataset
            gene_interactions_path (str | None): Path to the gene interactions dataset
            predictions_path (str | None): Path to the L2G predictions output dataset
            feature_matrix_path (str | None): Path to the L2G feature matrix output dataset
            write_feature_matrix (bool): Whether to write the full feature matrix to the filesystem
            hf_hub_repo_id (str | None): Hugging Face Hub repository ID. If provided, the model will be uploaded to Hugging Face.

        Raises:
            ValueError: If run_mode is not 'train' or 'predict'
        """
        if run_mode not in ["train", "predict"]:
            raise ValueError(
                f"run_mode must be one of 'train' or 'predict', got {run_mode}"
            )

        self.session = session
        self.run_mode = run_mode
        self.model_path = model_path
        self.predictions_path = predictions_path
        self.features_list = list(features_list)
        self.hyperparameters = dict(hyperparameters)
        self.feature_matrix_path = feature_matrix_path
        self.wandb_run_name = wandb_run_name
        self.hf_hub_repo_id = hf_hub_repo_id
        self.download_from_hub = download_from_hub

        # Load common inputs
        self.credible_set = StudyLocus.from_parquet(
            session, credible_set_path, recursiveFileLookup=True
        ).filter(f.col("studyType") == "gwas")
        self.studies = (
            StudyIndex.from_parquet(session, study_index_path, recursiveFileLookup=True)
            if study_index_path
            else None
        )
        self.v2g = (
            V2G.from_parquet(session, variant_gene_path) if variant_gene_path else None
        )
        self.coloc = (
            Colocalisation.from_parquet(
                session, colocalisation_path, recursiveFileLookup=True
            )
            if colocalisation_path
            else None
        )
        self.features_input_loader = L2GFeatureInputLoader(
            v2g=self.v2g,
            coloc=self.coloc,
            studies=self.studies,
            study_locus=self.credible_set,
        )

        if run_mode == "predict":
            self.run_predict()
        elif run_mode == "train":
            self.gs_curation = (
                self.session.spark.read.json(gold_standard_curation_path)
                if gold_standard_curation_path
                else None
            )
            self.interactions = (
                self.session.spark.read.parquet(gene_interactions_path)
                if gene_interactions_path
                else None
            )
            self.run_train()

    def run_predict(self) -> None:
        """Run the prediction step.

        Raises:
            ValueError: If not all dependencies in prediction mode are set
        """
        if self.studies and self.v2g and self.coloc:
            predictions = L2GPrediction.from_credible_set(
                self.session,
                self.credible_set,
                self.features_list,
                self.features_input_loader,
                model_path=self.model_path,
                hf_token=access_gcp_secret("hfhub-key", "open-targets-genetics-dev"),
                download_from_hub=self.download_from_hub,
            )
            if self.predictions_path:
                predictions.df.write.mode(self.session.write_mode).parquet(
                    self.predictions_path
                )
                self.session.logger.info(self.predictions_path)
        else:
            raise ValueError("Dependencies for predict mode not set.")

    def run_train(self) -> None:
        """Run the training step."""
        if (
            self.gs_curation
            and self.interactions
            and self.v2g
            and self.wandb_run_name
            and self.model_path
        ):
            wandb_key = access_gcp_secret("wandb-key", "open-targets-genetics-dev")
            # Process gold standard and L2G features
            data = self._generate_feature_matrix(write_feature_matrix=True)

            # Instantiate classifier and train model
            l2g_model = LocusToGeneModel(
                model=GradientBoostingClassifier(random_state=42),
                hyperparameters=self.hyperparameters,
            )
            wandb_login(key=wandb_key)
            trained_model = LocusToGeneTrainer(
                model=l2g_model, feature_matrix=data
            ).train(self.wandb_run_name)
            if trained_model.training_data and trained_model.model and self.model_path:
                trained_model.save(self.model_path)
                if self.hf_hub_repo_id:
                    hf_hub_token = access_gcp_secret(
                        "hfhub-key", "open-targets-genetics-dev"
                    )
                    trained_model.export_to_hugging_face_hub(
                        # we upload the model in the filesystem
                        self.model_path.split("/")[-1],
                        hf_hub_token,
                        data=trained_model.training_data._df.drop(
                            "goldStandardSet", "geneId"
                        ).toPandas(),
                        repo_id=self.hf_hub_repo_id,
                        commit_message="chore: update model",
                    )

    def _generate_feature_matrix(self, write_feature_matrix: bool) -> L2GFeatureMatrix:
        """Generate the feature matrix of annotated gold standards.

        Args:
            write_feature_matrix (bool): Whether to write the feature matrix for all credible sets to disk

        Returns:
            L2GFeatureMatrix: Feature matrix with gold standards annotated with features.
<<<<<<< HEAD
        """
        gs_curation = self.session.spark.read.json(self.gold_standard_curation_path)
        interactions = self.session.spark.read.parquet(self.gene_interactions_path)
        study_locus_overlap = StudyLocus(
            _df=self.credible_set.df.join(
                f.broadcast(
                    gs_curation.select(
                        StudyLocus.assign_study_locus_id(
                            f.col("association_info.otg_id"),  # studyId
                            f.concat_ws(  # variantId
                                "_",
                                f.col("sentinel_variant.locus_GRCh38.chromosome"),
                                f.col("sentinel_variant.locus_GRCh38.position"),
                                f.col("sentinel_variant.alleles.reference"),
                                f.col("sentinel_variant.alleles.alternative"),
                            ),
                            f.col("finemappingMethod"),
                        ).alias("studyLocusId"),
                    )
                ),
                "studyLocusId",
                "inner",
            ),
            _schema=StudyLocus.get_schema(),
        ).find_overlaps()

        gold_standards = L2GGoldStandard.from_otg_curation(
            gold_standard_curation=gs_curation,
            v2g=self.v2g,
            study_locus_overlap=study_locus_overlap,
            interactions=interactions,
        )

        fm = L2GFeatureMatrix.generate_features(
            features_list=self.features_list,
            credible_set=self.credible_set,
            study_index=self.studies,
            variant_gene=self.v2g,
            colocalisation=self.coloc,
        )
=======
>>>>>>> b93842af

        Raises:
            ValueError: If write_feature_matrix is set to True but a path is not provided.
            ValueError: If dependencies to build features are not set.
        """
        if self.gs_curation and self.interactions and self.v2g and self.studies:
            study_locus_overlap = StudyLocus(
                _df=self.credible_set.df.join(
                    f.broadcast(
                        self.gs_curation.select(
                            StudyLocus.assign_study_locus_id(
                                f.col("association_info.otg_id"),  # studyId
                                f.concat_ws(  # variantId
                                    "_",
                                    f.col("sentinel_variant.locus_GRCh38.chromosome"),
                                    f.col("sentinel_variant.locus_GRCh38.position"),
                                    f.col("sentinel_variant.alleles.reference"),
                                    f.col("sentinel_variant.alleles.alternative"),
                                ),
                            ).alias("studyLocusId"),
                        )
                    ),
                    "studyLocusId",
                    "inner",
                ),
                _schema=StudyLocus.get_schema(),
            ).find_overlaps(self.studies)

            gold_standards = L2GGoldStandard.from_otg_curation(
                gold_standard_curation=self.gs_curation,
                v2g=self.v2g,
                study_locus_overlap=study_locus_overlap,
                interactions=self.interactions,
            )

            fm = self.credible_set.build_feature_matrix(
                self.features_list, self.features_input_loader
            )
            if write_feature_matrix:
                if not self.feature_matrix_path:
                    raise ValueError("feature_matrix_path must be set.")
                fm._df.write.mode(self.session.write_mode).parquet(
                    self.feature_matrix_path
                )

            return (
                gold_standards.build_feature_matrix(fm)
                .fill_na()
                .select_features(self.features_list)
            )
        raise ValueError("Dependencies for train mode not set.")<|MERGE_RESOLUTION|>--- conflicted
+++ resolved
@@ -199,55 +199,12 @@
 
         Returns:
             L2GFeatureMatrix: Feature matrix with gold standards annotated with features.
-<<<<<<< HEAD
-        """
-        gs_curation = self.session.spark.read.json(self.gold_standard_curation_path)
-        interactions = self.session.spark.read.parquet(self.gene_interactions_path)
-        study_locus_overlap = StudyLocus(
-            _df=self.credible_set.df.join(
-                f.broadcast(
-                    gs_curation.select(
-                        StudyLocus.assign_study_locus_id(
-                            f.col("association_info.otg_id"),  # studyId
-                            f.concat_ws(  # variantId
-                                "_",
-                                f.col("sentinel_variant.locus_GRCh38.chromosome"),
-                                f.col("sentinel_variant.locus_GRCh38.position"),
-                                f.col("sentinel_variant.alleles.reference"),
-                                f.col("sentinel_variant.alleles.alternative"),
-                            ),
-                            f.col("finemappingMethod"),
-                        ).alias("studyLocusId"),
-                    )
-                ),
-                "studyLocusId",
-                "inner",
-            ),
-            _schema=StudyLocus.get_schema(),
-        ).find_overlaps()
-
-        gold_standards = L2GGoldStandard.from_otg_curation(
-            gold_standard_curation=gs_curation,
-            v2g=self.v2g,
-            study_locus_overlap=study_locus_overlap,
-            interactions=interactions,
-        )
-
-        fm = L2GFeatureMatrix.generate_features(
-            features_list=self.features_list,
-            credible_set=self.credible_set,
-            study_index=self.studies,
-            variant_gene=self.v2g,
-            colocalisation=self.coloc,
-        )
-=======
->>>>>>> b93842af
 
         Raises:
             ValueError: If write_feature_matrix is set to True but a path is not provided.
             ValueError: If dependencies to build features are not set.
         """
-        if self.gs_curation and self.interactions and self.v2g and self.studies:
+        if self.gs_curation and self.interactions and self.v2g:
             study_locus_overlap = StudyLocus(
                 _df=self.credible_set.df.join(
                     f.broadcast(
@@ -268,7 +225,7 @@
                     "inner",
                 ),
                 _schema=StudyLocus.get_schema(),
-            ).find_overlaps(self.studies)
+            ).find_overlaps()
 
             gold_standards = L2GGoldStandard.from_otg_curation(
                 gold_standard_curation=self.gs_curation,
