"""Step to run Locus to Gene either for inference or for training."""

from __future__ import annotations

from typing import Any

import pyspark.sql.functions as f
from sklearn.ensemble import GradientBoostingClassifier
from wandb import login as wandb_login

from gentropy.common.session import Session
from gentropy.common.utils import access_gcp_secret
from gentropy.config import LocusToGeneConfig
from gentropy.dataset.colocalisation import Colocalisation
from gentropy.dataset.l2g_feature_matrix import L2GFeatureMatrix
from gentropy.dataset.l2g_gold_standard import L2GGoldStandard
from gentropy.dataset.l2g_prediction import L2GPrediction
from gentropy.dataset.study_index import StudyIndex
from gentropy.dataset.study_locus import StudyLocus
from gentropy.dataset.v2g import V2G
from gentropy.method.l2g.feature_factory import L2GFeatureInputLoader
from gentropy.method.l2g.model import LocusToGeneModel
from gentropy.method.l2g.trainer import LocusToGeneTrainer


class LocusToGeneStep:
    """Locus to gene step."""

    def __init__(
        self,
        session: Session,
        hyperparameters: dict[str, Any],
        *,
        run_mode: str,
        features_list: list[str],
        download_from_hub: bool,
        wandb_run_name: str,
        model_path: str | None = None,
        credible_set_path: str,
        gold_standard_curation_path: str | None = None,
        variant_gene_path: str | None = None,
        colocalisation_path: str | None = None,
        study_index_path: str | None = None,
        gene_interactions_path: str | None = None,
        predictions_path: str | None = None,
        feature_matrix_path: str | None = None,
        hf_hub_repo_id: str | None = LocusToGeneConfig().hf_hub_repo_id,
    ) -> None:
        """Initialise the step and run the logic based on mode.

        Args:
            session (Session): Session object that contains the Spark session
            hyperparameters (dict[str, Any]): Hyperparameters for the model
            run_mode (str): Run mode, either 'train' or 'predict'
            features_list (list[str]): List of features to use for the model
            download_from_hub (bool): Whether to download the model from Hugging Face Hub
            wandb_run_name (str): Name of the run to track model training in Weights and Biases
            model_path (str | None): Path to the model. It can be either in the filesystem or the name on the Hugging Face Hub (in the form of username/repo_name).
            credible_set_path (str): Path to the credible set dataset necessary to build the feature matrix
            gold_standard_curation_path (str | None): Path to the gold standard curation file
            variant_gene_path (str | None): Path to the variant-gene dataset
            colocalisation_path (str | None): Path to the colocalisation dataset
            study_index_path (str | None): Path to the study index dataset
            gene_interactions_path (str | None): Path to the gene interactions dataset
            predictions_path (str | None): Path to the L2G predictions output dataset
            feature_matrix_path (str | None): Path to the L2G feature matrix output dataset
            hf_hub_repo_id (str | None): Hugging Face Hub repository ID. If provided, the model will be uploaded to Hugging Face.

        Raises:
            ValueError: If run_mode is not 'train' or 'predict'
        """
        if run_mode not in ["train", "predict"]:
            raise ValueError(
                f"run_mode must be one of 'train' or 'predict', got {run_mode}"
            )

        self.session = session
        self.run_mode = run_mode
        self.model_path = model_path
        self.predictions_path = predictions_path
        self.features_list = list(features_list)
        self.hyperparameters = dict(hyperparameters)
        self.feature_matrix_path = feature_matrix_path
        self.wandb_run_name = wandb_run_name
        self.hf_hub_repo_id = hf_hub_repo_id
        self.download_from_hub = download_from_hub

        # Load common inputs
        self.credible_set = StudyLocus.from_parquet(
            session, credible_set_path, recursiveFileLookup=True
        )
        self.studies = (
            StudyIndex.from_parquet(session, study_index_path, recursiveFileLookup=True)
            if study_index_path
            else None
        )
        self.v2g = (
            V2G.from_parquet(session, variant_gene_path) if variant_gene_path else None
        )
        self.coloc = (
            Colocalisation.from_parquet(
                session, colocalisation_path, recursiveFileLookup=True
            )
            if colocalisation_path
            else None
        )
        self.features_input_loader = L2GFeatureInputLoader(
            v2g=self.v2g,
            coloc=self.coloc,
            studies=self.studies,
        )

        if run_mode == "predict":
            self.run_predict()
        elif run_mode == "train":
            self.gs_curation = (
                self.session.spark.read.json(gold_standard_curation_path)
                if gold_standard_curation_path
                else None
            )
            self.interactions = (
                self.session.spark.read.parquet(gene_interactions_path)
                if gene_interactions_path
                else None
            )
            self.run_train()

    def run_predict(self) -> None:
        """Run the prediction step.

        Raises:
            ValueError: If not all dependencies in prediction mode are set
        """
        # TODO: IMPROVE - it is not correct that L2GPrediction outputs a feature matrix - FM should be written when training
        if self.studies and self.v2g and self.coloc:
            predictions, feature_matrix = L2GPrediction.from_credible_set(
                self.session,
                self.credible_set,
                self.features_list,
                self.features_input_loader,
                model_path=self.model_path,
                hf_token=access_gcp_secret("hfhub-key", "open-targets-genetics-dev"),
                download_from_hub=self.download_from_hub,
            )
            if self.feature_matrix_path:
                feature_matrix._df.write.mode(self.session.write_mode).parquet(
                    self.feature_matrix_path
                )
            if self.predictions_path:
                predictions.df.write.mode(self.session.write_mode).parquet(
                    self.predictions_path
                )
                self.session.logger.info(self.predictions_path)
        else:
            raise ValueError("Dependencies for predict mode not set.")

    def run_train(self) -> None:
        """Run the training step."""
        if (
            self.gs_curation
            and self.interactions
            and self.v2g
            and self.wandb_run_name
            and self.model_path
        ):
            wandb_key = access_gcp_secret("wandb-key", "open-targets-genetics-dev")
            # Process gold standard and L2G features
            data = self._generate_feature_matrix()

            # Instantiate classifier and train model
            l2g_model = LocusToGeneModel(
                model=GradientBoostingClassifier(random_state=42),
                hyperparameters=self.hyperparameters,
            )
            wandb_login(key=wandb_key)
            trained_model = LocusToGeneTrainer(
                model=l2g_model, feature_matrix=data
            ).train(self.wandb_run_name)
            if trained_model.training_data and trained_model.model and self.model_path:
                trained_model.save(self.model_path)
                if self.hf_hub_repo_id:
                    hf_hub_token = access_gcp_secret(
                        "hfhub-key", "open-targets-genetics-dev"
                    )
                    trained_model.export_to_hugging_face_hub(
                        # we upload the model in the filesystem
                        self.model_path.split("/")[-1],
                        hf_hub_token,
                        data=trained_model.training_data._df.drop(
                            "goldStandardSet", "geneId"
                        ).toPandas(),
                        repo_id=self.hf_hub_repo_id,
                        commit_message="chore: update model",
                    )

    def _generate_feature_matrix(self) -> L2GFeatureMatrix:
        """Generate the feature matrix for training.

        Returns:
            L2GFeatureMatrix: Feature matrix with gold standards annotated with features.

        Raises:
            ValueError: If dependencies to build features are not set.
        """
<<<<<<< HEAD
        if self.gs_curation and self.interactions and self.v2g and self.studies:
            study_locus_overlap = StudyLocus(
                _df=self.credible_set.df.join(
                    f.broadcast(
                        self.gs_curation.select(
                            StudyLocus.assign_study_locus_id(
                                f.col("association_info.otg_id"),  # studyId
                                f.concat_ws(  # variantId
                                    "_",
                                    f.col("sentinel_variant.locus_GRCh38.chromosome"),
                                    f.col("sentinel_variant.locus_GRCh38.position"),
                                    f.col("sentinel_variant.alleles.reference"),
                                    f.col("sentinel_variant.alleles.alternative"),
                                ),
                            ).alias("studyLocusId"),
                        )
                    ),
                    "studyLocusId",
                    "inner",
=======
        gs_curation = self.session.spark.read.json(self.gold_standard_curation_path)
        interactions = self.session.spark.read.parquet(self.gene_interactions_path)
        study_locus_overlap = StudyLocus(
            _df=self.credible_set.df.join(
                f.broadcast(
                    gs_curation.select(
                        StudyLocus.assign_study_locus_id(
                            f.col("association_info.otg_id"),  # studyId
                            f.concat_ws(  # variantId
                                "_",
                                f.col("sentinel_variant.locus_GRCh38.chromosome"),
                                f.col("sentinel_variant.locus_GRCh38.position"),
                                f.col("sentinel_variant.alleles.reference"),
                                f.col("sentinel_variant.alleles.alternative"),
                            ),
                            f.col("finemappingMethod"),
                        ).alias("studyLocusId"),
                    )
>>>>>>> 15a058ee
                ),
                _schema=StudyLocus.get_schema(),
            ).find_overlaps(self.studies)

            gold_standards = L2GGoldStandard.from_otg_curation(
                gold_standard_curation=self.gs_curation,
                v2g=self.v2g,
                study_locus_overlap=study_locus_overlap,
                interactions=self.interactions,
            )

            # TODO: Should StudyLocus and GoldStandard have an `annotate_w_features` method?
            fm = L2GFeatureMatrix.from_features_list(
                self.session,
                self.credible_set,
                self.features_list,
                self.features_input_loader,
            )

            return (
                L2GFeatureMatrix(
                    _df=fm._df.join(
                        f.broadcast(
                            gold_standards.df.drop("variantId", "studyId", "sources")
                        ),
                        on=["studyLocusId", "geneId"],
                        how="inner",
                    ),
                )
                .fill_na()
                .select_features(self.features_list)
            )
        raise ValueError("Dependencies for train mode not set.")<|MERGE_RESOLUTION|>--- conflicted
+++ resolved
@@ -202,7 +202,6 @@
         Raises:
             ValueError: If dependencies to build features are not set.
         """
-<<<<<<< HEAD
         if self.gs_curation and self.interactions and self.v2g and self.studies:
             study_locus_overlap = StudyLocus(
                 _df=self.credible_set.df.join(
@@ -216,32 +215,13 @@
                                     f.col("sentinel_variant.locus_GRCh38.position"),
                                     f.col("sentinel_variant.alleles.reference"),
                                     f.col("sentinel_variant.alleles.alternative"),
+                                    f.col("finemappingMethod"),
                                 ),
                             ).alias("studyLocusId"),
                         )
                     ),
                     "studyLocusId",
                     "inner",
-=======
-        gs_curation = self.session.spark.read.json(self.gold_standard_curation_path)
-        interactions = self.session.spark.read.parquet(self.gene_interactions_path)
-        study_locus_overlap = StudyLocus(
-            _df=self.credible_set.df.join(
-                f.broadcast(
-                    gs_curation.select(
-                        StudyLocus.assign_study_locus_id(
-                            f.col("association_info.otg_id"),  # studyId
-                            f.concat_ws(  # variantId
-                                "_",
-                                f.col("sentinel_variant.locus_GRCh38.chromosome"),
-                                f.col("sentinel_variant.locus_GRCh38.position"),
-                                f.col("sentinel_variant.alleles.reference"),
-                                f.col("sentinel_variant.alleles.alternative"),
-                            ),
-                            f.col("finemappingMethod"),
-                        ).alias("studyLocusId"),
-                    )
->>>>>>> 15a058ee
                 ),
                 _schema=StudyLocus.get_schema(),
             ).find_overlaps(self.studies)
