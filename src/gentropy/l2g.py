"""Step to run Locus to Gene either for inference or for training."""

from __future__ import annotations

import logging
from typing import Any

import pyspark.sql.functions as f
from sklearn.ensemble import GradientBoostingClassifier
from wandb.sdk.wandb_login import login as wandb_login

from gentropy.common.schemas import compare_struct_schemas
from gentropy.common.session import Session
from gentropy.common.spark_helpers import calculate_harmonic_sum
from gentropy.common.utils import access_gcp_secret
from gentropy.dataset.colocalisation import Colocalisation
from gentropy.dataset.intervals import Intervals
from gentropy.dataset.l2g_feature_matrix import L2GFeatureMatrix
from gentropy.dataset.l2g_gold_standard import L2GGoldStandard
from gentropy.dataset.l2g_prediction import L2GPrediction
from gentropy.dataset.study_index import StudyIndex
from gentropy.dataset.study_locus import StudyLocus
from gentropy.dataset.target_index import TargetIndex
from gentropy.dataset.variant_index import VariantIndex
from gentropy.method.l2g.feature_factory import L2GFeatureInputLoader
from gentropy.method.l2g.model import LocusToGeneModel
from gentropy.method.l2g.trainer import LocusToGeneTrainer


class LocusToGeneFeatureMatrixStep:
    """Annotate credible set with functional genomics features."""

    def __init__(
        self,
        session: Session,
        *,
        features_list: list[str],
        credible_set_path: str,
        variant_index_path: str | None = None,
        colocalisation_path: str | None = None,
        study_index_path: str | None = None,
        target_index_path: str | None = None,
        interval_path: str | None = None,
        feature_matrix_path: str,
    ) -> None:
        """Initialise the step and run the logic based on mode.

        Args:
            session (Session): Session object that contains the Spark session
            features_list (list[str]): List of features to use for the model
            credible_set_path (str): Path to the credible set dataset necessary to build the feature matrix
            variant_index_path (str | None): Path to the variant index dataset
            colocalisation_path (str | None): Path to the colocalisation dataset
            study_index_path (str | None): Path to the study index dataset
            target_index_path (str | None): Path to the target index dataset
            interval_path (str | None): Path to the interval dataset
            feature_matrix_path (str): Path to the L2G feature matrix output dataset
        """
        credible_set = StudyLocus.from_parquet(
            session, credible_set_path, recursiveFileLookup=True
        )
        studies = (
            StudyIndex.from_parquet(session, study_index_path, recursiveFileLookup=True)
            if study_index_path
            else None
        )
        variant_index = (
            VariantIndex.from_parquet(session, variant_index_path)
            if variant_index_path
            else None
        )
        coloc = (
            Colocalisation.from_parquet(
                session, colocalisation_path, recursiveFileLookup=True
            )
            if colocalisation_path
            else None
        )
        target_index = (
            TargetIndex.from_parquet(
                session, target_index_path, recursiveFileLookup=True
            )
            if target_index_path
            else None
        )
        intervals = (
            Intervals.from_parquet(session, interval_path) if interval_path else None
        )
        features_input_loader = L2GFeatureInputLoader(
            variant_index=variant_index,
            colocalisation=coloc,
            study_index=studies,
            study_locus=credible_set,
            target_index=target_index,
            intervals=intervals,
        )

        fm = credible_set.filter(f.col("studyType") == "gwas").build_feature_matrix(
            features_list, features_input_loader
        )
        fm._df.coalesce(session.output_partitions).write.mode(
            session.write_mode
        ).parquet(feature_matrix_path)


class LocusToGeneStep:
    """Locus to gene step."""

    def __init__(
        self,
        session: Session,
        *,
        run_mode: str,
        hyperparameters: dict[str, Any],
        download_from_hub: bool,
        cross_validate: bool,
        wandb_run_name: str,
        model_path: str | None = None,
        credible_set_path: str,
        feature_matrix_path: str,
<<<<<<< HEAD
=======
        model_path: str | None = None,
        features_list: list[str] | None,
>>>>>>> 8622b5ea
        gold_standard_curation_path: str | None = None,
        variant_index_path: str | None = None,
        gene_interactions_path: str | None = None,
        target_index_path: str | None = None,
        interval_path: str | None = None,
        predictions_path: str | None = None,
        l2g_threshold: float | None = None,
        hf_hub_repo_id: str | None = None,
        hf_model_commit_message: str | None = "chore: update model",
    ) -> None:
        """Initialise the step and run the logic based on mode.

        Args:
            session (Session): Session object that contains the Spark session
            run_mode (str): Run mode, either 'train' or 'predict'
            hyperparameters (dict[str, Any]): Hyperparameters for the model
            download_from_hub (bool): Whether to download the model from Hugging Face Hub
            cross_validate (bool): Whether to run cross validation (5-fold by default) to train the model.
            wandb_run_name (str): Name of the run to track model training in Weights and Biases
            model_path (str | None): Path to the model. It can be either in the filesystem or the name on the Hugging Face Hub (in the form of username/repo_name).
            credible_set_path (str): Path to the credible set dataset necessary to build the feature matrix
            feature_matrix_path (str): Path to the L2G feature matrix input dataset
<<<<<<< HEAD
=======
            model_path (str | None): Path to the model. It can be either in the filesystem or the name on the Hugging Face Hub (in the form of username/repo_name).
            features_list (list[str] | None): List of features to use to train the model
>>>>>>> 8622b5ea
            gold_standard_curation_path (str | None): Path to the gold standard curation file
            variant_index_path (str | None): Path to the variant index
            gene_interactions_path (str | None): Path to the gene interactions dataset
            target_index_path (str | None):  Path to the target index
            interval_path (str | None) : Path and source of interval input datasets
            predictions_path (str | None): Path to the L2G predictions output dataset
            l2g_threshold (float | None): An optional threshold for the L2G score to filter predictions. A threshold of 0.05 is recommended.
            hf_hub_repo_id (str | None): Hugging Face Hub repository ID. If provided, the model will be uploaded to Hugging Face.
            hf_model_commit_message (str | None): Commit message when we upload the model to the Hugging Face Hub

        Raises:
            ValueError: If run_mode is not 'train' or 'predict'
        """
        if run_mode not in ["train", "predict"]:
            raise ValueError(
                f"run_mode must be one of 'train' or 'predict', got {run_mode}"
            )

        self.session = session
        self.run_mode = run_mode
        self.model_path = model_path
        self.predictions_path = predictions_path
        self.features_list = list(features_list) if features_list else None
        self.hyperparameters = dict(hyperparameters)
        self.wandb_run_name = wandb_run_name
        self.cross_validate = cross_validate
        self.hf_hub_repo_id = hf_hub_repo_id
        self.download_from_hub = download_from_hub
        self.hf_model_commit_message = hf_model_commit_message
        self.l2g_threshold = l2g_threshold or 0.0
        self.gold_standard_curation_path = gold_standard_curation_path
        self.gene_interactions_path = gene_interactions_path
        self.variant_index_path = variant_index_path

        # Load common inputs
        self.credible_set = StudyLocus.from_parquet(
            session, credible_set_path, recursiveFileLookup=True
        )
        self.feature_matrix = L2GFeatureMatrix(
            _df=session.load_data(feature_matrix_path),
        )
        self.target_index = (
            TargetIndex.from_parquet(session, target_index_path)
            if target_index_path
            else None
        )
        self.intervals = (
            Intervals.from_parquet(session, interval_path) if interval_path else None
        )

        if run_mode == "predict":
            self.run_predict()
        elif run_mode == "train":
            self.gold_standard = self.prepare_gold_standard()
            self.run_train()

    def prepare_gold_standard(self) -> L2GGoldStandard:
        """Prepare the gold standard for training.

        Returns:
            L2GGoldStandard: training dataset.

        Raises:
            ValueError: When gold standard path, is not provided, or when
                parsing OTG gold standard but missing interactions and variant index paths.
            TypeError: When gold standard is not OTG gold standard nor L2GGoldStandard.

        """
        if self.gold_standard_curation_path is None:
            raise ValueError("Gold Standard is required for model training.")
        # Read the gold standard either from json or parquet, default to parquet if can not infer the format from extension.
        ext = self.gold_standard_curation_path.split(".")[-1]
        ext = "parquet" if ext not in ["parquet", "json"] else ext
        gold_standard = self.session.load_data(self.gold_standard_curation_path, ext)
        schema_issues = compare_struct_schemas(
            gold_standard.schema, L2GGoldStandard.get_schema()
        )
        # Parse the gold standard depending on the input schema
        match schema_issues:
            case {**extra} if not extra:
                # Schema is the same as L2GGoldStandard - load the GS
                # NOTE: match to empty dict will be non-selective
                # see https://stackoverflow.com/questions/75389166/how-to-match-an-empty-dictionary
                logging.info("Successfully parsed gold standard.")
                return L2GGoldStandard(
                    _df=gold_standard,
                    _schema=L2GGoldStandard.get_schema(),
                )
            case {
                "missing_mandatory_columns": [
                    "studyLocusId",
                    "variantId",
                    "studyId",
                    "geneId",
                    "goldStandardSet",
                ],
                "unexpected_columns": [
                    "association_info",
                    "gold_standard_info",
                    "metadata",
                    "sentinel_variant",
                    "trait_info",
                ],
            }:
                # There are schema mismatches, this would mean that we have
                logging.info("Detected OTG Gold Standard. Attempting to parse it.")
                otg_curation = gold_standard
                if self.gene_interactions_path is None:
                    raise ValueError("Interactions are required for parsing curation.")
                if self.variant_index_path is None:
                    raise ValueError("Variant Index are required for parsing curation.")

                interactions = self.session.load_data(
                    self.gene_interactions_path, "parquet"
                )
                variant_index = VariantIndex.from_parquet(
                    self.session, self.variant_index_path
                )
                study_locus_overlap = StudyLocus(
                    _df=self.credible_set.df.join(
                        otg_curation.select(
                            f.concat_ws(
                                "_",
                                f.col("sentinel_variant.locus_GRCh38.chromosome"),
                                f.col("sentinel_variant.locus_GRCh38.position"),
                                f.col("sentinel_variant.alleles.reference"),
                                f.col("sentinel_variant.alleles.alternative"),
                            ).alias("variantId"),
                            f.col("association_info.otg_id").alias("studyId"),
                        ),
                        on=[
                            "studyId",
                            "variantId",
                        ],
                        how="inner",
                    ),
                    _schema=StudyLocus.get_schema(),
                ).find_overlaps()

                return L2GGoldStandard.from_otg_curation(
                    gold_standard_curation=otg_curation,
                    variant_index=variant_index,
                    study_locus_overlap=study_locus_overlap,
                    interactions=interactions,
                )
            case _:
                raise TypeError("Incorrect gold standard dataset provided.")

    def run_predict(self) -> None:
        """Run the prediction step.

        Raises:
            ValueError: If predictions_path is not provided for prediction mode
        """
        if not self.predictions_path:
            raise ValueError("predictions_path must be provided for prediction mode")
        predictions = L2GPrediction.from_credible_set(
            self.session,
            self.credible_set,
            self.feature_matrix,
            model_path=self.model_path,
            hf_token=access_gcp_secret("hfhub-key", "open-targets-genetics-dev"),
            download_from_hub=self.download_from_hub,
        )
        predictions.filter(
            f.col("score") >= self.l2g_threshold
        ).add_locus_to_gene_features(
            self.feature_matrix,
        ).df.coalesce(self.session.output_partitions).write.mode(
            self.session.write_mode
        ).parquet(self.predictions_path)
        self.session.logger.info("L2G predictions saved successfully.")

    def run_train(self) -> None:
        """Run the training step.

        Raises:
            ValueError: If features list is not provided for model training.
        """
        if self.features_list is None:
            raise ValueError("Features list is required for model training.")
        # Initialize access to weights and biases
        wandb_key = access_gcp_secret("wandb-key", "open-targets-genetics-dev")
        wandb_login(key=wandb_key)

        # Instantiate classifier and train model
        l2g_model = LocusToGeneModel(
            model=GradientBoostingClassifier(random_state=42, loss="log_loss"),
            hyperparameters=self.hyperparameters,
            features_list=self.features_list,
        )

        # Calculate the gold standard features
        feature_matrix = self._annotate_gold_standards_w_feature_matrix()

        # Run the training
        trained_model = LocusToGeneTrainer(
            model=l2g_model, feature_matrix=feature_matrix
        ).train(self.wandb_run_name, cross_validate=self.cross_validate)

        # Export the model
        if trained_model.training_data and trained_model.model and self.model_path:
            trained_model.save(self.model_path)
            if self.hf_hub_repo_id and self.hf_model_commit_message:
                hf_hub_token = access_gcp_secret(
                    "hfhub-key", "open-targets-genetics-dev"
                )
                trained_model.export_to_hugging_face_hub(
                    # we upload the model in the filesystem
                    self.model_path.split("/")[-1],
                    hf_hub_token,
                    data=trained_model.training_data._df.drop(
                        "goldStandardSet", "geneId"
                    ).toPandas(),
                    repo_id=self.hf_hub_repo_id,
                    commit_message=self.hf_model_commit_message,
                )

    def _annotate_gold_standards_w_feature_matrix(self) -> L2GFeatureMatrix:
        """Generate the feature matrix of annotated gold standards.

        Returns:
            L2GFeatureMatrix: Feature matrix with gold standards annotated with features.
        """
        return (
            self.gold_standard.build_feature_matrix(
                self.feature_matrix, self.credible_set
            )
            .select_features(self.features_list)
            .persist()
        )


class LocusToGeneEvidenceStep:
    """Locus to gene evidence step."""

    def __init__(
        self,
        session: Session,
        locus_to_gene_predictions_path: str,
        credible_set_path: str,
        study_index_path: str,
        evidence_output_path: str,
        locus_to_gene_threshold: float,
    ) -> None:
        """Initialise the step and generate disease/target evidence.

        Args:
            session (Session): Session object that contains the Spark session
            locus_to_gene_predictions_path (str): Path to the L2G predictions dataset
            credible_set_path (str): Path to the credible set dataset
            study_index_path (str): Path to the study index dataset
            evidence_output_path (str): Path to the L2G evidence output dataset. The output format is ndjson gzipped.
            locus_to_gene_threshold (float, optional): Threshold to consider a gene as a target. Defaults to 0.05.
        """
        # Reading the predictions
        locus_to_gene_prediction = L2GPrediction.from_parquet(
            session, locus_to_gene_predictions_path
        )
        # Reading the credible set
        credible_sets = StudyLocus.from_parquet(session, credible_set_path)

        # Reading the study index
        study_index = StudyIndex.from_parquet(session, study_index_path)

        # Generate evidence and save file:
        (
            locus_to_gene_prediction.to_disease_target_evidence(
                credible_sets, study_index, locus_to_gene_threshold
            )
            .coalesce(session.output_partitions)
            .write.mode(session.write_mode)
            .option("compression", "gzip")
            .json(evidence_output_path)
        )


class LocusToGeneAssociationsStep:
    """Locus to gene associations step."""

    def __init__(
        self,
        session: Session,
        evidence_input_path: str,
        disease_index_path: str,
        direct_associations_output_path: str,
        indirect_associations_output_path: str,
    ) -> None:
        """Create direct and indirect association datasets.

        Args:
            session (Session): Session object that contains the Spark session
            evidence_input_path (str): Path to the L2G evidence input dataset
            disease_index_path (str): Path to disease index file
            direct_associations_output_path (str): Path to the direct associations output dataset
            indirect_associations_output_path (str): Path to the indirect associations output dataset
        """
        # Read in the disease index
        disease_index = session.spark.read.parquet(disease_index_path).select(
            f.col("id").alias("diseaseId"),
            f.explode("ancestors").alias("ancestorDiseaseId"),
        )

        # Read in the L2G evidence
        disease_target_evidence = session.spark.read.json(evidence_input_path).select(
            f.col("targetFromSourceId").alias("targetId"),
            f.col("diseaseFromSourceMappedId").alias("diseaseId"),
            f.col("resourceScore"),
        )

        # Generate direct assocations and save file
        (
            disease_target_evidence.groupBy("targetId", "diseaseId")
            .agg(f.collect_set("resourceScore").alias("scores"))
            .select(
                "targetId",
                "diseaseId",
                calculate_harmonic_sum(f.col("scores")).alias("harmonicSum"),
            )
            .write.mode(session.write_mode)
            .parquet(direct_associations_output_path)
        )

        # Generate indirect assocations and save file
        (
            disease_target_evidence.join(disease_index, on="diseaseId", how="inner")
            .groupBy("targetId", "ancestorDiseaseId")
            .agg(f.collect_set("resourceScore").alias("scores"))
            .select(
                "targetId",
                "ancestorDiseaseId",
                calculate_harmonic_sum(f.col("scores")).alias("harmonicSum"),
            )
            .write.mode(session.write_mode)
            .parquet(indirect_associations_output_path)
        )<|MERGE_RESOLUTION|>--- conflicted
+++ resolved
@@ -118,11 +118,7 @@
         model_path: str | None = None,
         credible_set_path: str,
         feature_matrix_path: str,
-<<<<<<< HEAD
-=======
-        model_path: str | None = None,
         features_list: list[str] | None,
->>>>>>> 8622b5ea
         gold_standard_curation_path: str | None = None,
         variant_index_path: str | None = None,
         gene_interactions_path: str | None = None,
@@ -145,11 +141,7 @@
             model_path (str | None): Path to the model. It can be either in the filesystem or the name on the Hugging Face Hub (in the form of username/repo_name).
             credible_set_path (str): Path to the credible set dataset necessary to build the feature matrix
             feature_matrix_path (str): Path to the L2G feature matrix input dataset
-<<<<<<< HEAD
-=======
-            model_path (str | None): Path to the model. It can be either in the filesystem or the name on the Hugging Face Hub (in the form of username/repo_name).
             features_list (list[str] | None): List of features to use to train the model
->>>>>>> 8622b5ea
             gold_standard_curation_path (str | None): Path to the gold standard curation file
             variant_index_path (str | None): Path to the variant index
             gene_interactions_path (str | None): Path to the gene interactions dataset
