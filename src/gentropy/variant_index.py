--- conflicted
+++ resolved
@@ -28,11 +28,8 @@
         variant_index_path: str,
         hash_threshold: int,
         gnomad_variant_annotations_path: str | None = None,
-<<<<<<< HEAD
         lof_curation_variant_annotations_path: str | None = None,
-=======
         amino_acid_change_annotations: list[str] | None = None,
->>>>>>> 30a60466
     ) -> None:
         """Run VariantIndex step.
 
@@ -42,11 +39,8 @@
             variant_index_path (str): Variant index dataset path to save resulting data.
             hash_threshold (int): Hash threshold for variant identifier length.
             gnomad_variant_annotations_path (str | None): Path to extra variant annotation dataset.
-<<<<<<< HEAD
             lof_curation_variant_annotations_path (str | None): Path to loss-of-function variant annotation dataset.
-=======
             amino_acid_change_annotations (list[str] | None): list of paths to amino-acid based variant annotations.
->>>>>>> 30a60466
         """
         # Extract variant annotations from VEP output:
         variant_index = VariantEffectPredictorParser.extract_variant_index_from_vep(
@@ -66,7 +60,6 @@
             # Update index with extra annotations:
             variant_index = variant_index.add_annotation(annotations)
 
-<<<<<<< HEAD
         # Process LOF annotations if provided:
         if lof_curation_variant_annotations_path:
             # Read LOF annotations from parquet:
@@ -77,7 +70,7 @@
 
             # Update variant index with LOF annotations:
             variant_index = variant_index.add_annotation(lof_annotations)
-=======
+
         # If provided read amion-acid based annotation and enrich variant index:
         if amino_acid_change_annotations:
             for annotation_path in amino_acid_change_annotations:
@@ -89,7 +82,6 @@
                 variant_index = variant_index.annotate_with_amino_acid_consequences(
                     annotation_data
                 )
->>>>>>> 30a60466
 
         (
             variant_index.df.repartitionByRange(
