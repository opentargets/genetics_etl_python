--- conflicted
+++ resolved
@@ -302,12 +302,8 @@
     hf_hub_repo_id: str | None = "opentargets/locus_to_gene"
     hf_model_commit_message: str | None = "chore: update model"
     download_from_hub: bool = True
-<<<<<<< HEAD
-    cross_validate: bool = False
-=======
     cross_validate: bool = True
     explain_predictions: bool | None = False
->>>>>>> c3675eaa
     _target_: str = "gentropy.l2g.LocusToGeneStep"
 
 
