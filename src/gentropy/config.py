"""Interface for application configuration."""

import os
from dataclasses import dataclass, field
from typing import Any, ClassVar, List, TypedDict

from hail import __file__ as hail_location
from hydra.core.config_store import ConfigStore
from omegaconf import MISSING


@dataclass
class SessionConfig:
    """Session configuration."""

    start_hail: bool = False
    write_mode: str = "errorifexists"
    spark_uri: str = "local[*]"
    hail_home: str = os.path.dirname(hail_location)
    extended_spark_conf: dict[str, str] | None = field(default_factory=dict[str, str])
    _target_: str = "gentropy.common.session.Session"


@dataclass
class StepConfig:
    """Base step configuration."""

    session: SessionConfig
    defaults: List[Any] = field(
        default_factory=lambda: [{"session": "base_session"}, "_self_"]
    )


@dataclass
class ColocalisationConfig(StepConfig):
    """Colocalisation step configuration."""

    credible_set_path: str = MISSING
    coloc_path: str = MISSING
    colocalisation_method: str = MISSING
    colocalisation_method_params: dict[str, Any] = field(default_factory=dict[str, Any])
    _target_: str = "gentropy.colocalisation.ColocalisationStep"


@dataclass
class GeneIndexConfig(StepConfig):
    """Gene index step configuration."""

    target_path: str = MISSING
    gene_index_path: str = MISSING
    _target_: str = "gentropy.gene_index.GeneIndexStep"


@dataclass
class BiosampleIndexConfig(StepConfig):
    """Biosample index step configuration."""

    cell_ontology_input_path: str = MISSING
    uberon_input_path: str = MISSING
    efo_input_path: str = MISSING
    biosample_index_path: str = MISSING
    _target_: str = "gentropy.biosample_index.BiosampleIndexStep"


@dataclass
class GWASCatalogStudyCurationConfig(StepConfig):
    """GWAS Catalog study curation step configuration."""

    catalog_study_files: list[str] = MISSING
    catalog_ancestry_files: list[str] = MISSING
    gwas_catalog_study_curation_out: str = MISSING
    gwas_catalog_study_curation_file: str = MISSING
    _target_: str = "gentropy.gwas_catalog_study_curation.GWASCatalogStudyCurationStep"


@dataclass
class GWASCatalogStudyIndexGenerationStep(StepConfig):
    """GWAS Catalog study index generation."""

    catalog_study_files: list[str] = MISSING
    catalog_ancestry_files: list[str] = MISSING
    study_index_path: str = MISSING
    gwas_catalog_study_curation_file: str | None = None
    sumstats_qc_path: str | None = None
    _target_: str = (
        "gentropy.gwas_catalog_study_index.GWASCatalogStudyIndexGenerationStep"
    )


@dataclass
class GWASCatalogTopHitIngestionConfig(StepConfig):
    """GWAS Catalog ingestion step configuration."""

    catalog_study_files: list[str] = MISSING
    catalog_ancestry_files: list[str] = MISSING
    catalog_associations_file: str = MISSING
    variant_annotation_path: str = MISSING
    catalog_studies_out: str = MISSING
    catalog_associations_out: str = MISSING
    _target_: str = "gentropy.gwas_catalog_top_hits.GWASCatalogTopHitIngestionStep"


@dataclass
class GWASCatalogSumstatsPreprocessConfig(StepConfig):
    """GWAS Catalog sumstat preprocess step configuration."""

    raw_sumstats_path: str = MISSING
    out_sumstats_path: str = MISSING
    _target_: str = (
        "gentropy.gwas_catalog_sumstat_preprocess.GWASCatalogSumstatsPreprocessStep"
    )


@dataclass
class EqtlCatalogueConfig(StepConfig):
    """eQTL Catalogue step configuration."""

    session: Any = field(
        default_factory=lambda: {
            "start_hail": True,
        }
    )
    eqtl_catalogue_paths_imported: str = MISSING
    eqtl_catalogue_study_index_out: str = MISSING
    eqtl_catalogue_credible_sets_out: str = MISSING
    mqtl_quantification_methods_blacklist: list[str] = field(default_factory=lambda: [])
    eqtl_lead_pvalue_threshold: float = 1e-3
    _target_: str = "gentropy.eqtl_catalogue.EqtlCatalogueStep"


@dataclass
class FinngenStudiesConfig(StepConfig):
    """FinnGen study index step configuration."""

    session: Any = field(
        default_factory=lambda: {
            "start_hail": True,
        }
    )
    finngen_study_index_out: str = MISSING
    finngen_phenotype_table_url: str = "https://r11.finngen.fi/api/phenos"
    finngen_release_prefix: str = "FINNGEN_R11_"
    finngen_summary_stats_url_prefix: str = (
        "gs://finngen-public-data-r11/summary_stats/finngen_R11_"
    )
    finngen_summary_stats_url_suffix: str = ".gz"
    efo_curation_mapping_url: str = "https://raw.githubusercontent.com/opentargets/curation/24.09.1/mappings/disease/manual_string.tsv"
    sample_size: int = 453733  # https://www.finngen.fi/en/access_results#:~:text=Total%20sample%20size%3A%C2%A0453%2C733%C2%A0(254%2C618%C2%A0females%20and%C2%A0199%2C115%20males)
    _target_: str = "gentropy.finngen_studies.FinnGenStudiesStep"


@dataclass
class FinngenFinemappingConfig(StepConfig):
    """FinnGen fine mapping ingestion step configuration."""

    session: Any = field(
        default_factory=lambda: {
            "start_hail": True,
        }
    )
    finngen_susie_finemapping_snp_files: str = (
        "gs://finngen-public-data-r11/finemap/full/susie/*.snp.bgz"
    )
    finngen_susie_finemapping_cs_summary_files: str = (
        "gs://finngen-public-data-r11/finemap/summary/*SUSIE.cred.summary.tsv"
    )
    finngen_finemapping_out: str = MISSING
    finngen_finemapping_lead_pvalue_threshold: float = 1e-5
    finngen_release_prefix: str = "FINNGEN_R11"
    _target_: str = (
        "gentropy.finngen_finemapping_ingestion.FinnGenFinemappingIngestionStep"
    )


@dataclass
class LDIndexConfig(StepConfig):
    """LD index step configuration."""

    session: Any = field(
        default_factory=lambda: {
            "start_hail": True,
        }
    )
    ld_index_out: str = MISSING
    min_r2: float = 0.5
    ld_matrix_template: str = "gs://gcp-public-data--gnomad/release/2.1.1/ld/gnomad.genomes.r2.1.1.{POP}.common.adj.ld.bm"
    ld_index_raw_template: str = "gs://gcp-public-data--gnomad/release/2.1.1/ld/gnomad.genomes.r2.1.1.{POP}.common.ld.variant_indices.ht"
    liftover_ht_path: str = "gs://gcp-public-data--gnomad/release/2.1.1/liftover_grch38/ht/genomes/gnomad.genomes.r2.1.1.sites.liftover_grch38.ht"
    grch37_to_grch38_chain_path: str = (
        "gs://hail-common/references/grch37_to_grch38.over.chain.gz"
    )
    ld_populations: list[str] = field(
        default_factory=lambda: [
            "afr",  # African-American
            "amr",  # American Admixed/Latino
            "eas",  # East Asian
            "fin",  # Finnish
            "nfe",  # Non-Finnish European
        ]
    )
    use_version_from_input: bool = False
    _target_: str = "gentropy.gnomad_ingestion.LDIndexStep"


@dataclass
class LDBasedClumpingConfig(StepConfig):
    """LD based clumping step configuration."""

    study_locus_input_path: str = MISSING
    study_index_path: str = MISSING
    ld_index_path: str = MISSING
    clumped_study_locus_output_path: str = MISSING
    _target_: str = "gentropy.ld_based_clumping.LDBasedClumpingStep"


@dataclass
class LocusToGeneConfig(StepConfig):
    """Locus to gene step configuration."""

    run_mode: str = MISSING
    credible_set_path: str = MISSING
    feature_matrix_path: str = MISSING
    predictions_path: str | None = None
    variant_index_path: str | None = None
    model_path: str | None = None
    gold_standard_curation_path: str | None = None
    gene_interactions_path: str | None = None
    features_list: list[str] = field(
        default_factory=lambda: [
            # max CLPP for each (study, locus, gene) aggregating over a specific qtl type
            "eQtlColocClppMaximum",
            "pQtlColocClppMaximum",
            "sQtlColocClppMaximum",
            # max H4 for each (study, locus, gene) aggregating over a specific qtl type
            "eQtlColocH4Maximum",
            "pQtlColocH4Maximum",
            "sQtlColocH4Maximum",
            # max CLPP for each (study, locus, gene) aggregating over a specific qtl type and in relation with the mean in the vicinity
            "eQtlColocClppMaximumNeighbourhood",
            "pQtlColocClppMaximumNeighbourhood",
            "sQtlColocClppMaximumNeighbourhood",
            # max H4 for each (study, locus, gene) aggregating over a specific qtl type and in relation with the mean in the vicinity
            "eQtlColocH4MaximumNeighbourhood",
            "pQtlColocH4MaximumNeighbourhood",
            "sQtlColocH4MaximumNeighbourhood",
            # distance to gene footprint
            "distanceSentinelFootprint",
            "distanceSentinelFootprintNeighbourhood",
            "distanceFootprintMean",
            "distanceFootprintMeanNeighbourhood",
            # distance to gene tss
            "distanceTssMean",
            "distanceTssMeanNeighbourhood",
            "distanceSentinelTss",
            "distanceSentinelTssNeighbourhood",
            # vep
            "vepMaximum",
            "vepMaximumNeighbourhood",
            "vepMean",
            "vepMeanNeighbourhood",
            # other
            "geneCount500kb",
            "proteinGeneCount500kb",
<<<<<<< HEAD
            "isProteinCoding1mb",
=======
            "credibleSetConfidence",
>>>>>>> 4c1013ea
        ]
    )
    hyperparameters: dict[str, Any] = field(
        default_factory=lambda: {
            "n_estimators": 100,
            "max_depth": 5,
            "loss": "log_loss",
        }
    )
    wandb_run_name: str | None = None
    hf_hub_repo_id: str | None = "opentargets/locus_to_gene"
    download_from_hub: bool = True
    _target_: str = "gentropy.l2g.LocusToGeneStep"


@dataclass
class LocusToGeneFeatureMatrixConfig(StepConfig):
    """Locus to gene feature matrix step configuration."""

    session: Any = field(
        default_factory=lambda: {
            "extended_spark_conf": {
                "spark.driver.memory": "48g",
                "spark.executor.memory": "48g",
                "spark.sql.shuffle.partitions": "800",
            }
        }
    )
    credible_set_path: str = MISSING
    variant_index_path: str | None = None
    colocalisation_path: str | None = None
    study_index_path: str | None = None
    gene_index_path: str | None = None
    feature_matrix_path: str = MISSING
    features_list: list[str] = field(
        default_factory=lambda: [
            # max CLPP for each (study, locus, gene) aggregating over a specific qtl type
            "eQtlColocClppMaximum",
            "pQtlColocClppMaximum",
            "sQtlColocClppMaximum",
            # max H4 for each (study, locus, gene) aggregating over a specific qtl type
            "eQtlColocH4Maximum",
            "pQtlColocH4Maximum",
            "sQtlColocH4Maximum",
            # max CLPP for each (study, locus, gene) aggregating over a specific qtl type and in relation with the mean in the vicinity
            "eQtlColocClppMaximumNeighbourhood",
            "pQtlColocClppMaximumNeighbourhood",
            "sQtlColocClppMaximumNeighbourhood",
            # max H4 for each (study, locus, gene) aggregating over a specific qtl type and in relation with the mean in the vicinity
            "eQtlColocH4MaximumNeighbourhood",
            "pQtlColocH4MaximumNeighbourhood",
            "sQtlColocH4MaximumNeighbourhood",
            # distance to gene footprint
            "distanceSentinelFootprint",
            "distanceSentinelFootprintNeighbourhood",
            "distanceFootprintMean",
            "distanceFootprintMeanNeighbourhood",
            # distance to gene tss
            "distanceTssMean",
            "distanceTssMeanNeighbourhood",
            "distanceSentinelTss",
            "distanceSentinelTssNeighbourhood",
            # vep
            "vepMaximum",
            "vepMaximumNeighbourhood",
            "vepMean",
            "vepMeanNeighbourhood",
            # other
            "geneCount500kb",
            "proteinGeneCount500kb",
<<<<<<< HEAD
            "isProteinCoding1mb",
=======
            "credibleSetConfidence",
>>>>>>> 4c1013ea
        ]
    )
    _target_: str = "gentropy.l2g.LocusToGeneFeatureMatrixStep"


@dataclass
class PICSConfig(StepConfig):
    """PICS step configuration."""

    study_locus_ld_annotated_in: str = MISSING
    picsed_study_locus_out: str = MISSING
    _target_: str = "gentropy.pics.PICSStep"


@dataclass
class UkbPppEurConfig(StepConfig):
    """UKB PPP (EUR) ingestion step configuration."""

    raw_study_index_path_from_tsv: str = MISSING
    raw_summary_stats_path: str = MISSING
    tmp_variant_annotation_path: str = MISSING
    variant_annotation_path: str = MISSING
    study_index_output_path: str = MISSING
    summary_stats_output_path: str = MISSING
    _target_: str = "gentropy.ukb_ppp_eur_sumstat_preprocess.UkbPppEurStep"


@dataclass
class FinngenUkbMetaConfig(StepConfig):
    """FinnGen UKB meta-analysis ingestion step configuration."""

    raw_study_index_path_from_tsv: str = MISSING
    raw_summary_stats_path: str = MISSING
    tmp_variant_annotation_path: str = MISSING
    variant_annotation_path: str = MISSING
    study_index_output_path: str = MISSING
    summary_stats_output_path: str = MISSING
    _target_: str = "gentropy.finngen_ukb_meta.FinngenUkbMetaIngestionStep"


@dataclass
class GnomadVariantConfig(StepConfig):
    """Gnomad variant ingestion step configuration."""

    session: Any = field(
        default_factory=lambda: {
            "start_hail": True,
        }
    )
    variant_annotation_path: str = MISSING
    gnomad_genomes_path: str = "gs://gcp-public-data--gnomad/release/4.0/ht/genomes/gnomad.genomes.v4.0.sites.ht/"
    gnomad_variant_populations: list[str] = field(
        default_factory=lambda: [
            "afr",  # African-American
            "amr",  # American Admixed/Latino
            "ami",  # Amish ancestry
            "asj",  # Ashkenazi Jewish
            "eas",  # East Asian
            "fin",  # Finnish
            "nfe",  # Non-Finnish European
            "mid",  # Middle Eastern
            "sas",  # South Asian
            "remaining",  # Other
        ]
    )
    use_version_from_input: bool = False
    _target_: str = "gentropy.gnomad_ingestion.GnomadVariantIndexStep"


@dataclass
class PanUKBBConfig(StepConfig):
    """Pan UKB variant ingestion step configuration."""

    session: Any = field(
        default_factory=lambda: {
            "start_hail": True,
        }
    )
    pan_ukbb_ht_path: str = "gs://panukbb-ld-matrixes/ukb-diverse-pops-public-build-38/UKBB.{POP}.ldadj.variant.b38"
    pan_ukbb_bm_path: str = "gs://panukbb-ld-matrixes/UKBB.{POP}.ldadj"
    ukbb_annotation_path: str = "gs://panukbb-ld-matrixes/UKBB.{POP}.aligned.parquet"
    pan_ukbb_pops: list[str] = field(
        default_factory=lambda: [
            "AFR",  # African
            "CSA",  # Central/South Asian
            "EUR",  # European
        ]
    )
    use_version_from_input: bool = False
    _target_: str = "gentropy.pan_ukb_ingestion.PanUKBBVariantIndexStep"


@dataclass
class VariantIndexConfig(StepConfig):
    """Variant index step configuration."""

    class _ConsequenceToPathogenicityScoreMap(TypedDict):
        """Typing definition for CONSEQUENCE_TO_PATHOGENICITY_SCORE."""

        id: str
        label: str
        score: float

    session: SessionConfig = SessionConfig()
    vep_output_json_path: str = MISSING
    variant_index_path: str = MISSING
    gnomad_variant_annotations_path: str | None = None
    hash_threshold: int = 300
    consequence_to_pathogenicity_score: ClassVar[
        list[_ConsequenceToPathogenicityScoreMap]
    ] = [
        {"id": "SO_0001575", "label": "splice_donor_variant", "score": 1.0},
        {"id": "SO_0001589", "label": "frameshift_variant", "score": 1.0},
        {"id": "SO_0001574", "label": "splice_acceptor_variant", "score": 1.0},
        {"id": "SO_0001587", "label": "stop_gained", "score": 1.0},
        {"id": "SO_0002012", "label": "start_lost", "score": 1.0},
        {"id": "SO_0001578", "label": "stop_lost", "score": 1.0},
        {"id": "SO_0001893", "label": "transcript_ablation", "score": 1.0},
        {"id": "SO_0001822", "label": "inframe_deletion", "score": 0.66},
        {
            "id": "SO_0001818",
            "label": "protein_altering_variant",
            "score": 0.66,
        },
        {"id": "SO_0001821", "label": "inframe_insertion", "score": 0.66},
        {
            "id": "SO_0001787",
            "label": "splice_donor_5th_base_variant",
            "score": 0.66,
        },
        {"id": "SO_0001583", "label": "missense_variant", "score": 0.66},
        {"id": "SO_0001567", "label": "stop_retained_variant", "score": 0.33},
        {"id": "SO_0001630", "label": "splice_region_variant", "score": 0.33},
        {"id": "SO_0002019", "label": "start_retained_variant", "score": 0.33},
        {
            "id": "SO_0002169",
            "label": "splice_polypyrimidine_tract_variant",
            "score": 0.33,
        },
        {"id": "SO_0001819", "label": "synonymous_variant", "score": 0.33},
        {
            "id": "SO_0002170",
            "label": "splice_donor_region_variant",
            "score": 0.33,
        },
        {"id": "SO_0001624", "label": "3_prime_UTR_variant", "score": 0.1},
        {"id": "SO_0001623", "label": "5_prime_UTR_variant", "score": 0.1},
        {"id": "SO_0001627", "label": "intron_variant", "score": 0.1},
        {
            "id": "SO_0001619",
            "label": "non_coding_transcript_variant",
            "score": 0.0,
        },
        {"id": "SO_0001580", "label": "coding_sequence_variant", "score": 0.0},
        {"id": "SO_0001632", "label": "downstream_gene_variant", "score": 0.0},
        {"id": "SO_0001631", "label": "upstream_gene_variant", "score": 0.0},
        {
            "id": "SO_0001792",
            "label": "non_coding_transcript_exon_variant",
            "score": 0.0,
        },
        {"id": "SO_0001620", "label": "mature_miRNA_variant", "score": 0.0},
    ]

    _target_: str = "gentropy.variant_index.VariantIndexStep"


@dataclass
class ConvertToVcfStepConfig(StepConfig):
    """Variant to VCF step configuration."""

    source_path: str = MISSING
    source_format: str = MISSING
    vcf_path: str = MISSING
    _target_: str = "gentropy.variant_index.ConvertToVcfStep"


@dataclass
class LocusBreakerClumpingConfig(StepConfig):
    """Locus breaker clumping step configuration."""

    summary_statistics_input_path: str = MISSING
    clumped_study_locus_output_path: str = MISSING
    lbc_baseline_pvalue: float = 1e-5
    lbc_distance_cutoff: int = 250_000
    lbc_pvalue_threshold: float = 1e-8
    lbc_flanking_distance: int = 100_000
    large_loci_size: int = 1_500_000
    wbc_clump_distance: int = 500_000
    wbc_pvalue_threshold: float = MISSING
    collect_locus: bool = False
    remove_mhc: bool = True
    _target_: str = "gentropy.locus_breaker_clumping.LocusBreakerClumpingStep"


@dataclass
class WindowBasedClumpingStepConfig(StepConfig):
    """Window-based clumping step configuration."""

    session: Any = field(
        default_factory=lambda: {
            "start_hail": True,
        }
    )
    summary_statistics_input_path: str = MISSING
    study_locus_output_path: str = MISSING
    gwas_significance: float = 1e-8
    distance: int = 500_000
    collect_locus: bool = False
    collect_locus_distance: int = 500_000
    inclusion_list_path: str | None = None
    _target_: str = "gentropy.window_based_clumping.WindowBasedClumpingStep"


@dataclass
class FinemapperConfig(StepConfig):
    """SuSiE fine-mapper step configuration."""

    session: Any = field(
        default_factory=lambda: {
            "start_hail": True,
        }
    )
    study_index_path: str = MISSING
    study_locus_manifest_path: str = MISSING
    study_locus_index: int = MISSING
    max_causal_snps: int = MISSING
    lead_pval_threshold: float = MISSING
    purity_mean_r2_threshold: float = MISSING
    purity_min_r2_threshold: float = MISSING
    cs_lbf_thr: float = MISSING
    sum_pips: float = MISSING
    susie_est_tausq: bool = MISSING
    run_carma: bool = MISSING
    carma_tau: float = MISSING
    run_sumstat_imputation: bool = MISSING
    carma_time_limit: int = MISSING
    imputed_r2_threshold: float = MISSING
    ld_score_threshold: float = MISSING
    ld_min_r2: float = MISSING
    _target_: str = "gentropy.susie_finemapper.SusieFineMapperStep"


@dataclass
class SummaryStatisticsQCStepConfig(StepConfig):
    """GWAS QC step configuration."""

    gwas_path: str = MISSING
    output_path: str = MISSING
    pval_threshold: float = MISSING
    _target_: str = "gentropy.sumstat_qc_step.SummaryStatisticsQCStep"


@dataclass
class CredibleSetQCConfig(StepConfig):
    """Credible set quality control step configuration."""

    credible_sets_path: str = MISSING
    study_index_path: str = MISSING
    ld_index_path: str = MISSING
    output_path: str = MISSING
    p_value_threshold: float = 1e-5
    purity_min_r2: float = 0.01
    ld_min_r2: float = 0.8
    _target_: str = "gentropy.credible_set_qc.CredibleSetQCStep"


@dataclass
class StudyValidationStepConfig(StepConfig):
    """Configuration of the study index validation step.

    The study indices are read from multiple location, therefore we are expecting a list of paths.
    """

    study_index_path: list[str] = MISSING
    target_index_path: str = MISSING
    disease_index_path: str = MISSING
    biosample_index_path: str = MISSING
    valid_study_index_path: str = MISSING
    invalid_study_index_path: str = MISSING
    invalid_qc_reasons: list[str] = MISSING
    _target_: str = "gentropy.study_validation.StudyValidationStep"


@dataclass
class LocusToGeneEvidenceStepConfig(StepConfig):
    """Configuration of the locus to gene evidence step."""

    locus_to_gene_predictions_path: str = MISSING
    credible_set_path: str = MISSING
    study_index_path: str = MISSING
    evidence_output_path: str = MISSING
    locus_to_gene_threshold: float = 0.05
    _target_: str = "gentropy.l2g.LocusToGeneEvidenceStep"


@dataclass
class StudyLocusValidationStepConfig(StepConfig):
    """Configuration of the study index validation step.

    The study locus datasets are read from multiple location, therefore we are expecting a list of paths.
    """

    study_index_path: str = MISSING
    study_locus_path: list[str] = MISSING
    valid_study_locus_path: str = MISSING
    invalid_study_locus_path: str = MISSING
    invalid_qc_reasons: list[str] = MISSING
    _target_: str = "gentropy.study_locus_validation.StudyLocusValidationStep"


@dataclass
class Config:
    """Application configuration."""

    # this is unfortunately verbose due to @dataclass limitations
    defaults: List[Any] = field(default_factory=lambda: ["_self_", {"step": MISSING}])
    step: StepConfig = MISSING
    datasets: dict[str, str] = field(default_factory=dict)


def register_config() -> None:
    """Register configuration."""
    cs = ConfigStore.instance()
    cs.store(name="config", node=Config)
    cs.store(group="step/session", name="base_session", node=SessionConfig)
    cs.store(group="step", name="colocalisation", node=ColocalisationConfig)
    cs.store(group="step", name="eqtl_catalogue", node=EqtlCatalogueConfig)
    cs.store(group="step", name="gene_index", node=GeneIndexConfig)
    cs.store(group="step", name="biosample_index", node=BiosampleIndexConfig)
    cs.store(
        group="step",
        name="gwas_catalog_study_curation",
        node=GWASCatalogStudyCurationConfig,
    )
    cs.store(
        group="step",
        name="gwas_catalog_study_index",
        node=GWASCatalogStudyIndexGenerationStep,
    )
    cs.store(
        group="step",
        name="gwas_catalog_sumstat_preprocess",
        node=GWASCatalogSumstatsPreprocessConfig,
    )
    cs.store(
        group="step",
        name="gwas_catalog_top_hit_ingestion",
        node=GWASCatalogTopHitIngestionConfig,
    )
    cs.store(group="step", name="ld_based_clumping", node=LDBasedClumpingConfig)
    cs.store(group="step", name="ld_index", node=LDIndexConfig)
    cs.store(group="step", name="locus_to_gene", node=LocusToGeneConfig)
    cs.store(
        group="step",
        name="locus_to_gene_feature_matrix",
        node=LocusToGeneFeatureMatrixConfig,
    )
    cs.store(group="step", name="finngen_studies", node=FinngenStudiesConfig)

    cs.store(
        group="step",
        name="finngen_finemapping_ingestion",
        node=FinngenFinemappingConfig,
    )

    cs.store(group="step", name="pics", node=PICSConfig)
    cs.store(group="step", name="gnomad_variants", node=GnomadVariantConfig)
    cs.store(group="step", name="ukb_ppp_eur_sumstat_preprocess", node=UkbPppEurConfig)
    cs.store(group="step", name="variant_index", node=VariantIndexConfig)
    cs.store(group="step", name="variant_to_vcf", node=ConvertToVcfStepConfig)
    cs.store(
        group="step", name="window_based_clumping", node=WindowBasedClumpingStepConfig
    )
    cs.store(group="step", name="susie_finemapping", node=FinemapperConfig)
    cs.store(
        group="step", name="summary_statistics_qc", node=SummaryStatisticsQCStepConfig
    )
    cs.store(
        group="step", name="locus_breaker_clumping", node=LocusBreakerClumpingConfig
    )
    cs.store(
        group="step",
        name="credible_set_validation",
        node=StudyLocusValidationStepConfig,
    )
    cs.store(
        group="step",
        name="study_validation",
        node=StudyValidationStepConfig,
    )
    cs.store(
        group="step",
        name="locus_to_gene_evidence",
        node=LocusToGeneEvidenceStepConfig,
    )
    cs.store(group="step", name="finngen_ukb_meta_ingestion", node=FinngenUkbMetaConfig)<|MERGE_RESOLUTION|>--- conflicted
+++ resolved
@@ -261,11 +261,8 @@
             # other
             "geneCount500kb",
             "proteinGeneCount500kb",
-<<<<<<< HEAD
+            "credibleSetConfidence",
             "isProteinCoding1mb",
-=======
-            "credibleSetConfidence",
->>>>>>> 4c1013ea
         ]
     )
     hyperparameters: dict[str, Any] = field(
@@ -336,11 +333,8 @@
             # other
             "geneCount500kb",
             "proteinGeneCount500kb",
-<<<<<<< HEAD
+            "credibleSetConfidence",
             "isProteinCoding1mb",
-=======
-            "credibleSetConfidence",
->>>>>>> 4c1013ea
         ]
     )
     _target_: str = "gentropy.l2g.LocusToGeneFeatureMatrixStep"
