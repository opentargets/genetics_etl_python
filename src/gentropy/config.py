--- conflicted
+++ resolved
@@ -781,13 +781,6 @@
         name="locus_to_gene_associations",
         node=LocusToGeneAssociationsStepConfig,
     )
-<<<<<<< HEAD
     cs.store(group="step", name="finngen_ukb_meta_ingestion", node=FinngenUkbMetaConfig)
     cs.store(group="step", name="credible_set_qc", node=CredibleSetQCStepConfig)
-    cs.store(group="step", name="foldx_integration", node=FoldXVariantAnnotationConfig)
-=======
-    cs.store(group="step", name="finngen_ukb_meta_ingestion",
-             node=FinngenUkbMetaConfig)
-    cs.store(group="step", name="credible_set_qc",
-             node=CredibleSetQCStepConfig)
->>>>>>> 4820e655
+    cs.store(group="step", name="foldx_integration", node=FoldXVariantAnnotationConfig)