--- conflicted
+++ resolved
@@ -106,9 +106,6 @@
                 data=training_data,
                 feature_perturbation="interventional",
             )
-<<<<<<< HEAD
-            return explainer(training_data, check_additivity=False)
-=======
             try:
                 return explainer(training_data)
             except Exception as e:
@@ -117,7 +114,6 @@
                 else:
                     raise
 
->>>>>>> 253fe31d
         raise ValueError("Train data not set.")
 
     def log_plot_image_to_wandb(
