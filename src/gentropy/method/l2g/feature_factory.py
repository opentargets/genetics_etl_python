# isort: skip_file
"""Factory that computes features based on an input list."""

from __future__ import annotations

from typing import Any, Iterator, Mapping

from gentropy.dataset.l2g_features.colocalisation import (
    EQtlColocClppMaximumFeature,
    EQtlColocClppMaximumNeighbourhoodFeature,
    EQtlColocH4MaximumFeature,
    EQtlColocH4MaximumNeighbourhoodFeature,
    PQtlColocClppMaximumFeature,
    PQtlColocClppMaximumNeighbourhoodFeature,
    PQtlColocH4MaximumFeature,
    PQtlColocH4MaximumNeighbourhoodFeature,
    SQtlColocClppMaximumFeature,
    SQtlColocClppMaximumNeighbourhoodFeature,
    SQtlColocH4MaximumFeature,
    SQtlColocH4MaximumNeighbourhoodFeature,
)
from gentropy.dataset.l2g_features.distance import (
    DistanceFootprintMeanFeature,
    DistanceFootprintMeanNeighbourhoodFeature,
    DistanceSentinelFootprintFeature,
    DistanceSentinelFootprintNeighbourhoodFeature,
    DistanceSentinelTssFeature,
    DistanceSentinelTssNeighbourhoodFeature,
    DistanceTssMeanFeature,
    DistanceTssMeanNeighbourhoodFeature,
)
from gentropy.dataset.l2g_features.l2g_feature import L2GFeature
from gentropy.dataset.l2g_features.other import (
    CredibleSetConfidenceFeature,
    GeneCountFeature,
    ProteinGeneCountFeature,
    ProteinCodingFeature,
)
from gentropy.dataset.l2g_features.vep import (
    VepMaximumFeature,
    VepMaximumNeighbourhoodFeature,
    VepMeanFeature,
    VepMeanNeighbourhoodFeature,
)
from gentropy.dataset.l2g_gold_standard import L2GGoldStandard
from gentropy.dataset.study_locus import StudyLocus


class L2GFeatureInputLoader:
    """Loads all input datasets required for the L2GFeature dataset."""

    def __init__(
        self,
        **kwargs: Any,
    ) -> None:
        """Initializes L2GFeatureInputLoader with the provided inputs and returns loaded dependencies as a dictionary.

        Args:
            **kwargs (Any): keyword arguments with the name of the dependency and the dependency itself.
        """
        self.input_dependencies = {k: v for k, v in kwargs.items() if v is not None}

    def get_dependency_by_type(
        self, dependency_type: list[Any] | Any
    ) -> dict[str, Any]:
        """Returns the dependency that matches the provided type.

        Args:
            dependency_type (list[Any] | Any): type(s) of the dependency to return.

        Returns:
            dict[str, Any]: dictionary of dependenci(es) that match the provided type(s).
        """
        if not isinstance(dependency_type, list):
            dependency_type = [dependency_type]
        return {
            k: v
            for k, v in self.input_dependencies.items()
            if isinstance(v, tuple(dependency_type))
        }

    def __iter__(self) -> Iterator[tuple[str, Any]]:
        """Make the class iterable, returning an iterator over key-value pairs.

        Returns:
            Iterator[tuple[str, Any]]: iterator over the dictionary's key-value pairs.
        """
        return iter(self.input_dependencies.items())

    def __repr__(self) -> str:
        """Return a string representation of the input dependencies.

        Useful for understanding the loader content without having to print the object attribute.

        Returns:
            str: string representation of the input dependencies.
        """
        return repr(self.input_dependencies)


class FeatureFactory:
    """Factory class for creating features."""

    feature_mapper: Mapping[str, type[L2GFeature]] = {
        "distanceSentinelTss": DistanceSentinelTssFeature,
        "distanceSentinelTssNeighbourhood": DistanceSentinelTssNeighbourhoodFeature,
        "distanceSentinelFootprint": DistanceSentinelFootprintFeature,
        "distanceSentinelFootprintNeighbourhood": DistanceSentinelFootprintNeighbourhoodFeature,
        "distanceTssMean": DistanceTssMeanFeature,
        "distanceTssMeanNeighbourhood": DistanceTssMeanNeighbourhoodFeature,
        "distanceFootprintMean": DistanceFootprintMeanFeature,
        "distanceFootprintMeanNeighbourhood": DistanceFootprintMeanNeighbourhoodFeature,
        "eQtlColocClppMaximum": EQtlColocClppMaximumFeature,
        "eQtlColocClppMaximumNeighbourhood": EQtlColocClppMaximumNeighbourhoodFeature,
        "pQtlColocClppMaximum": PQtlColocClppMaximumFeature,
        "pQtlColocClppMaximumNeighbourhood": PQtlColocClppMaximumNeighbourhoodFeature,
        "sQtlColocClppMaximum": SQtlColocClppMaximumFeature,
        "sQtlColocClppMaximumNeighbourhood": SQtlColocClppMaximumNeighbourhoodFeature,
        "eQtlColocH4Maximum": EQtlColocH4MaximumFeature,
        "eQtlColocH4MaximumNeighbourhood": EQtlColocH4MaximumNeighbourhoodFeature,
        "pQtlColocH4Maximum": PQtlColocH4MaximumFeature,
        "pQtlColocH4MaximumNeighbourhood": PQtlColocH4MaximumNeighbourhoodFeature,
        "sQtlColocH4Maximum": SQtlColocH4MaximumFeature,
        "sQtlColocH4MaximumNeighbourhood": SQtlColocH4MaximumNeighbourhoodFeature,
        "vepMean": VepMeanFeature,
        "vepMeanNeighbourhood": VepMeanNeighbourhoodFeature,
        "vepMaximum": VepMaximumFeature,
        "vepMaximumNeighbourhood": VepMaximumNeighbourhoodFeature,
        "geneCount500kb": GeneCountFeature,
        "proteinGeneCount500kb": ProteinGeneCountFeature,
<<<<<<< HEAD
        "isProteinCoding1mb": ProteinCodingFeature,
=======
        "credibleSetConfidence": CredibleSetConfidenceFeature,
>>>>>>> 4c1013ea
    }

    def __init__(
        self: FeatureFactory,
        study_loci_to_annotate: StudyLocus | L2GGoldStandard,
        features_list: list[str],
    ) -> None:
        """Initializes the factory.

        Args:
            study_loci_to_annotate (StudyLocus | L2GGoldStandard): The dataset containing study loci that will be used for annotation
            features_list (list[str]): list of features to compute.
        """
        self.study_loci_to_annotate = study_loci_to_annotate
        self.features_list = features_list

    def generate_features(
        self: FeatureFactory,
        features_input_loader: L2GFeatureInputLoader,
    ) -> list[L2GFeature]:
        """Generates a feature matrix by reading an object with instructions on how to create the features.

        Args:
            features_input_loader (L2GFeatureInputLoader): object with required features dependencies.

        Returns:
            list[L2GFeature]: list of computed features.

        Raises:
            ValueError: If feature not found.
        """
        computed_features = []
        for feature in self.features_list:
            if feature in self.feature_mapper:
                computed_features.append(
                    self.compute_feature(feature, features_input_loader)
                )
            else:
                raise ValueError(f"Feature {feature} not found.")
        return computed_features

    def compute_feature(
        self: FeatureFactory,
        feature_name: str,
        features_input_loader: L2GFeatureInputLoader,
    ) -> L2GFeature:
        """Instantiates feature class.

        Args:
            feature_name (str): name of the feature
            features_input_loader (L2GFeatureInputLoader): Object that contais features input.

        Returns:
            L2GFeature: instantiated feature object
        """
        # Extract feature class and dependency type
        feature_cls = self.feature_mapper[feature_name]
        feature_dependency_type = feature_cls.feature_dependency_type
        return feature_cls.compute(
            study_loci_to_annotate=self.study_loci_to_annotate,
            feature_dependency=features_input_loader.get_dependency_by_type(
                feature_dependency_type
            ),
        )<|MERGE_RESOLUTION|>--- conflicted
+++ resolved
@@ -128,11 +128,8 @@
         "vepMaximumNeighbourhood": VepMaximumNeighbourhoodFeature,
         "geneCount500kb": GeneCountFeature,
         "proteinGeneCount500kb": ProteinGeneCountFeature,
-<<<<<<< HEAD
         "isProteinCoding1mb": ProteinCodingFeature,
-=======
         "credibleSetConfidence": CredibleSetConfidenceFeature,
->>>>>>> 4c1013ea
     }
 
     def __init__(
