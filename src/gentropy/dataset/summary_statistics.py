"""Summary satistics dataset."""

from __future__ import annotations

from dataclasses import dataclass
from typing import TYPE_CHECKING

import pyspark.sql.functions as f

from gentropy.common.schemas import parse_spark_schema
from gentropy.common.utils import parse_region, split_pvalue
from gentropy.config import LocusBreakerClumpingConfig, WindowBasedClumpingStepConfig
from gentropy.dataset.dataset import Dataset

if TYPE_CHECKING:
    from pyspark.sql.types import StructType

    from gentropy.dataset.study_locus import StudyLocus


@dataclass
class SummaryStatistics(Dataset):
    """Summary Statistics dataset.

    A summary statistics dataset contains all single point statistics resulting from a GWAS.
    """

    @classmethod
    def get_schema(cls: type[SummaryStatistics]) -> StructType:
        """Provides the schema for the SummaryStatistics dataset.

        Returns:
            StructType: Schema for the SummaryStatistics dataset
        """
        return parse_spark_schema("summary_statistics.json")

    def pvalue_filter(self: SummaryStatistics, pvalue: float) -> SummaryStatistics:
        """Filter summary statistics based on the provided p-value threshold.

        Args:
            pvalue (float): upper limit of the p-value to be filtered upon.

        Returns:
            SummaryStatistics: summary statistics object containing single point associations with p-values at least as significant as the provided threshold.
        """
        # Converting p-value to mantissa and exponent:
        (mantissa, exponent) = split_pvalue(pvalue)

        # Applying filter:
        df = self._df.filter(
            (f.col("pValueExponent") < exponent)
            | (
                (f.col("pValueExponent") == exponent)
                & (f.col("pValueMantissa") <= mantissa)
            )
        )
        return SummaryStatistics(_df=df, _schema=self._schema)

    def window_based_clumping(
        self: SummaryStatistics,
<<<<<<< HEAD
        distance: int = 500_000,
        gwas_significance: float = 1e-8,
=======
        distance: int = WindowBasedClumpingStepConfig().distance,
        gwas_significance: float = WindowBasedClumpingStepConfig().gwas_significance,
>>>>>>> 0d9160f3
    ) -> StudyLocus:
        """Generate study-locus from summary statistics using window-based clumping.

        For more info, see [`WindowBasedClumping`][gentropy.method.window_based_clumping.WindowBasedClumping]

        Args:
            distance (int): Distance in base pairs to be used for clumping. Defaults to 500_000.
            gwas_significance (float, optional): GWAS significance threshold. Defaults to 5e-8.

        Returns:
            StudyLocus: Clumped study-locus optionally containing variants based on window.
            Check WindowBasedClumpingStepConfig object for default values.
        """
        from gentropy.method.window_based_clumping import WindowBasedClumping

        return WindowBasedClumping.clump(
            self,
            distance=distance,
            gwas_significance=gwas_significance,
        )

    def locus_breaker_clumping(
        self: SummaryStatistics,
        baseline_pvalue_cutoff: float = LocusBreakerClumpingConfig().baseline_pvalue_cutoff,
        distance_cutoff: int = LocusBreakerClumpingConfig().distance_cutoff,
        pvalue_cutoff: float = WindowBasedClumpingStepConfig().gwas_significance,
        flankig_distance: int = LocusBreakerClumpingConfig().flankig_distance,
    ) -> StudyLocus:
        """Generate study-locus from summary statistics using locus-breaker clumping method with locus boundaries.

        For more info, see [`locus_breaker`][gentropy.method.locus_breaker_clumping.locus_breaker]

        Args:
            baseline_pvalue_cutoff (float, optional): Baseline significance we consider for the locus.
            distance_cutoff (int, optional): Distance in base pairs to be used for clumping.
            pvalue_cutoff (float, optional): GWAS significance threshold.
            flankig_distance (int, optional): Flank distance in base pairs to be used for clumping.

        Returns:
            StudyLocus: Clumped study-locus optionally containing variants based on window.
            Check LocusBreakerClumpingConfig object for default values.
        """
        from gentropy.method.locus_breaker_clumping import locus_breaker

        return locus_breaker(
            self,
            baseline_pvalue_cutoff,
            distance_cutoff,
            pvalue_cutoff,
            flankig_distance,
        )

    def exclude_region(self: SummaryStatistics, region: str) -> SummaryStatistics:
        """Exclude a region from the summary stats dataset.

        Args:
            region (str): region given in "chr##:#####-####" format

        Returns:
            SummaryStatistics: filtered summary statistics.
        """
        (chromosome, start_position, end_position) = parse_region(region)

        return SummaryStatistics(
            _df=(
                self.df.filter(
                    ~(
                        (f.col("chromosome") == chromosome)
                        & (
                            (f.col("position") >= start_position)
                            & (f.col("position") <= end_position)
                        )
                    )
                )
            ),
            _schema=SummaryStatistics.get_schema(),
        )

    def sanity_filter(self: SummaryStatistics) -> SummaryStatistics:
        """The function filters the summary statistics by sanity filters.

        The function filters the summary statistics by the following filters:
            - The p-value should be less than 1.
            - The pValueMantissa should be greater than 0.
            - The beta should not be equal 0.
            - The p-value, beta and se should not be NaN.
            - The se should be positive.
            - The beta and se should not be infinite.

        Returns:
            SummaryStatistics: The filtered summary statistics.
        """
        gwas_df = self._df
        gwas_df = gwas_df.dropna(
            subset=["beta", "standardError", "pValueMantissa", "pValueExponent"]
        )
        gwas_df = gwas_df.filter((f.col("beta") != 0) & (f.col("standardError") > 0))
        gwas_df = gwas_df.filter(
            (f.col("pValueMantissa") * 10 ** f.col("pValueExponent") < 1)
            & (f.col("pValueMantissa") > 0)
        )
        cols = ["beta", "standardError"]
        summary_stats = SummaryStatistics(
            _df=gwas_df,
            _schema=SummaryStatistics.get_schema(),
        ).drop_infinity_values(*cols)

        return summary_stats<|MERGE_RESOLUTION|>--- conflicted
+++ resolved
@@ -58,13 +58,8 @@
 
     def window_based_clumping(
         self: SummaryStatistics,
-<<<<<<< HEAD
-        distance: int = 500_000,
-        gwas_significance: float = 1e-8,
-=======
         distance: int = WindowBasedClumpingStepConfig().distance,
         gwas_significance: float = WindowBasedClumpingStepConfig().gwas_significance,
->>>>>>> 0d9160f3
     ) -> StudyLocus:
         """Generate study-locus from summary statistics using window-based clumping.
 
