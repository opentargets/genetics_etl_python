"""Study locus dataset."""

from __future__ import annotations

from dataclasses import dataclass
from enum import Enum
from typing import TYPE_CHECKING

import numpy as np
import pyspark.sql.functions as f
from pyspark.sql.types import ArrayType, FloatType, StringType

from gentropy.common.genomic_region import GenomicRegion, KnownGenomicRegions
from gentropy.common.schemas import parse_spark_schema
from gentropy.common.spark_helpers import (
    calculate_neglog_pvalue,
    create_empty_column_if_not_exists,
    get_struct_field_schema,
    order_array_of_structs_by_field,
)
from gentropy.common.utils import get_logsum
from gentropy.config import WindowBasedClumpingStepConfig
from gentropy.dataset.dataset import Dataset
from gentropy.dataset.study_locus_overlap import StudyLocusOverlap
from gentropy.dataset.variant_index import VariantIndex
from gentropy.method.clump import LDclumping

if TYPE_CHECKING:
    from pyspark.sql import Column, DataFrame
    from pyspark.sql.types import StructType

    from gentropy.dataset.l2g_feature_matrix import L2GFeatureMatrix
    from gentropy.dataset.ld_index import LDIndex
    from gentropy.dataset.study_index import StudyIndex
    from gentropy.dataset.summary_statistics import SummaryStatistics
    from gentropy.method.l2g.feature_factory import L2GFeatureInputLoader


class CredibleSetConfidenceClasses(Enum):
    """Confidence assignments for credible sets, based on finemapping method and quality checks.

    List of confidence classes, from the highest to the lowest confidence level.

    Attributes:
        FINEMAPPED_IN_SAMPLE_LD (str): SuSiE fine-mapped credible set with in-sample LD
        FINEMAPPED_OUT_OF_SAMPLE_LD (str): SuSiE fine-mapped credible set with out-of-sample LD
        PICSED_SUMMARY_STATS (str): PICS fine-mapped credible set extracted from summary statistics
        PICSED_TOP_HIT (str): PICS fine-mapped credible set based on reported top hit
        UNKNOWN (str): Unknown confidence, for credible sets which did not fit any of the above categories
    """

    FINEMAPPED_IN_SAMPLE_LD = "SuSiE fine-mapped credible set with in-sample LD"
    FINEMAPPED_OUT_OF_SAMPLE_LD = "SuSiE fine-mapped credible set with out-of-sample LD"
    PICSED_SUMMARY_STATS = (
        "PICS fine-mapped credible set extracted from summary statistics"
    )
    PICSED_TOP_HIT = "PICS fine-mapped credible set based on reported top hit"
    UNKNOWN = "Unknown confidence"


class StudyLocusQualityCheck(Enum):
    """Study-Locus quality control options listing concerns on the quality of the association.

    Attributes:
        SUBSIGNIFICANT_FLAG (str): p-value below significance threshold
        NO_GENOMIC_LOCATION_FLAG (str): Incomplete genomic mapping
        COMPOSITE_FLAG (str): Composite association due to variant x variant interactions
        INCONSISTENCY_FLAG (str): Inconsistencies in the reported variants
        NON_MAPPED_VARIANT_FLAG (str): Variant not mapped to GnomAd
        PALINDROMIC_ALLELE_FLAG (str): Alleles are palindromic - cannot harmonize
        AMBIGUOUS_STUDY (str): Association with ambiguous study
        UNRESOLVED_LD (str): Variant not found in LD reference
        LD_CLUMPED (str): Explained by a more significant variant in high LD
        WINDOW_CLUMPED (str): Explained by a more significant variant in the same window
        NO_POPULATION (str): Study does not have population annotation to resolve LD
        NOT_QUALIFYING_LD_BLOCK (str): LD block does not contain variants at the required R^2 threshold
        FAILED_STUDY (str): Flagging study loci if the study has failed QC
        MISSING_STUDY (str): Flagging study loci if the study is not found in the study index as a reference
        DUPLICATED_STUDYLOCUS_ID (str): Study-locus identifier is not unique
        INVALID_VARIANT_IDENTIFIER (str): Flagging study loci where identifier of any tagging variant was not found in the variant index
        TOP_HIT (str): Study locus from curated top hit
        IN_MHC (str): Flagging study loci in the MHC region
        REDUNDANT_PICS_TOP_HIT (str): Flagging study loci in studies with PICS results from summary statistics
        EXPLAINED_BY_SUSIE (str): Study locus in region explained by a SuSiE credible set
<<<<<<< HEAD
        ABNORMAL_PIPS (str): Flagging study loci with a sum of PIPs that are not in [0.99,1]
=======
        OUT_OF_SAMPLE_LD (str): Study locus finemapped without in-sample LD reference
        INVALID_CHROMOSOME (str): Chromosome not in 1:22, X, Y, XY or MT
>>>>>>> b694d80d
    """

    SUBSIGNIFICANT_FLAG = "Subsignificant p-value"
    NO_GENOMIC_LOCATION_FLAG = "Incomplete genomic mapping"
    COMPOSITE_FLAG = "Composite association"
    INCONSISTENCY_FLAG = "Variant inconsistency"
    NON_MAPPED_VARIANT_FLAG = "No mapping in GnomAd"
    PALINDROMIC_ALLELE_FLAG = "Palindrome alleles - cannot harmonize"
    AMBIGUOUS_STUDY = "Association with ambiguous study"
    UNRESOLVED_LD = "Variant not found in LD reference"
    LD_CLUMPED = "Explained by a more significant variant in high LD"
    WINDOW_CLUMPED = "Explained by a more significant variant in the same window"
    NO_POPULATION = "Study does not have population annotation to resolve LD"
    NOT_QUALIFYING_LD_BLOCK = (
        "LD block does not contain variants at the required R^2 threshold"
    )
    FAILED_STUDY = "Study has failed quality controls"
    MISSING_STUDY = "Study not found in the study index"
    DUPLICATED_STUDYLOCUS_ID = "Non-unique study locus identifier"
    INVALID_VARIANT_IDENTIFIER = (
        "Some variant identifiers of this locus were not found in variant index"
    )
    IN_MHC = "MHC region"
    REDUNDANT_PICS_TOP_HIT = (
        "PICS results from summary statistics available for this same study"
    )
    TOP_HIT = "Study locus from curated top hit"
    EXPLAINED_BY_SUSIE = "Study locus in region explained by a SuSiE credible set"
    OUT_OF_SAMPLE_LD = "Study locus finemapped without in-sample LD reference"
<<<<<<< HEAD
    ABNORMAL_PIPS = "Study locus with a sum of PIPs that not in the expected range [0.99,1]"
=======
    INVALID_CHROMOSOME = "Chromosome not in 1:22, X, Y, XY or MT"
>>>>>>> b694d80d


class CredibleInterval(Enum):
    """Credible interval enum.

    Interval within which an unobserved parameter value falls with a particular probability.

    Attributes:
        IS95 (str): 95% credible interval
        IS99 (str): 99% credible interval
    """

    IS95 = "is95CredibleSet"
    IS99 = "is99CredibleSet"


@dataclass
class StudyLocus(Dataset):
    """Study-Locus dataset.

    This dataset captures associations between study/traits and a genetic loci as provided by finemapping methods.
    """

    def validate_study(self: StudyLocus, study_index: StudyIndex) -> StudyLocus:
        """Flagging study loci if the corresponding study has issues.

        There are two different potential flags:
        - failed study: flagging locus if the corresponding study has failed a quality check.
        - missing study: flagging locus if the study was not found in the reference study index.

        Args:
            study_index (StudyIndex): Study index to resolve study types.

        Returns:
            StudyLocus: Updated study locus with quality control flags.
        """
        # Quality controls is not a mandatory field in the study index schema, so we have to be ready to handle it:
        qc_select_expression = (
            f.col("qualityControls")
            if "qualityControls" in study_index.df.columns
            else f.lit(None).cast(StringType())
        )

        study_flags = study_index.df.select(
            f.col("studyId").alias("study_studyId"),
            qc_select_expression.alias("study_qualityControls"),
        )

        return StudyLocus(
            _df=(
                self.df.join(
                    study_flags, f.col("studyId") == f.col("study_studyId"), "left"
                )
                # Flagging loci with failed studies:
                .withColumn(
                    "qualityControls",
                    StudyLocus.update_quality_flag(
                        f.col("qualityControls"),
                        f.size(f.col("study_qualityControls")) > 0,
                        StudyLocusQualityCheck.FAILED_STUDY,
                    ),
                )
                # Flagging loci where no studies were found:
                .withColumn(
                    "qualityControls",
                    StudyLocus.update_quality_flag(
                        f.col("qualityControls"),
                        f.col("study_studyId").isNull(),
                        StudyLocusQualityCheck.MISSING_STUDY,
                    ),
                )
                .drop("study_studyId", "study_qualityControls")
            ),
            _schema=self.get_schema(),
        )

    def annotate_study_type(self: StudyLocus, study_index: StudyIndex) -> StudyLocus:
        """Gets study type from study index and adds it to study locus.

        Args:
            study_index (StudyIndex): Study index to get study type.

        Returns:
            StudyLocus: Updated study locus with study type.
        """
        return StudyLocus(
            _df=(
                self.df.drop("studyType").join(
                    study_index.study_type_lut(), on="studyId", how="left"
                )
            ),
            _schema=self.get_schema(),
        )

    def validate_chromosome_label(self: StudyLocus) -> StudyLocus:
        """Flagging study loci, where chromosome is coded not as 1:22, X, Y, Xy and MT.

        Returns:
            StudyLocus: Updated study locus with quality control flags.
        """
        # QC column might not be present in the variant index schema, so we have to be ready to handle it:
        qc_select_expression = (
            f.col("qualityControls")
            if "qualityControls" in self.df.columns
            else f.lit(None).cast(ArrayType(StringType()))
        )
        valid_chromosomes = [str(i) for i in range(1, 23)] + ["X", "Y", "XY", "MT"]

        return StudyLocus(
            _df=(
                self.df.withColumn(
                    "qualityControls",
                    self.update_quality_flag(
                        qc_select_expression,
                        ~f.col("chromosome").isin(valid_chromosomes),
                        StudyLocusQualityCheck.INVALID_CHROMOSOME,
                    ),
                )
            ),
            _schema=self.get_schema(),
        )

    def validate_variant_identifiers(
        self: StudyLocus, variant_index: VariantIndex
    ) -> StudyLocus:
        """Flagging study loci, where tagging variant identifiers are not found in variant index.

        Args:
            variant_index (VariantIndex): Variant index to resolve variant identifiers.

        Returns:
            StudyLocus: Updated study locus with quality control flags.
        """
        # QC column might not be present in the variant index schema, so we have to be ready to handle it:
        qc_select_expression = (
            f.col("qualityControls")
            if "qualityControls" in self.df.columns
            else f.lit(None).cast(ArrayType(StringType()))
        )

        # Find out which study loci have variants not in the variant index:
        flag = (
            self.df
            # Exploding locus:
            .select("studyLocusId", f.explode("locus").alias("locus"))
            .select("studyLocusId", "locus.variantId")
            # Join with variant index variants:
            .join(
                variant_index.df.select(
                    "variantId", f.lit(True).alias("inVariantIndex")
                ),
                on="variantId",
                how="left",
            )
            # Flagging variants not in the variant index:
            .withColumn("inVariantIndex", f.col("inVariantIndex").isNotNull())
            # Flagging study loci with ANY variants not in the variant index:
            .groupBy("studyLocusId")
            .agg(f.collect_set("inVariantIndex").alias("inVariantIndex"))
            .select(
                "studyLocusId",
                f.array_contains("inVariantIndex", False).alias("toFlag"),
            )
        )

        return StudyLocus(
            _df=(
                self.df.join(flag, on="studyLocusId", how="left")
                .withColumn(
                    "qualityControls",
                    self.update_quality_flag(
                        qc_select_expression,
                        f.col("toFlag"),
                        StudyLocusQualityCheck.INVALID_VARIANT_IDENTIFIER,
                    ),
                )
                .drop("toFlag")
            ),
            _schema=self.get_schema(),
        )

    def validate_lead_pvalue(self: StudyLocus, pvalue_cutoff: float) -> StudyLocus:
        """Flag associations below significant threshold.

        Args:
            pvalue_cutoff (float): association p-value cut-off

        Returns:
            StudyLocus: Updated study locus with quality control flags.
        """
        df = self.df
        qc_colname = StudyLocus.get_QC_column_name()
        if qc_colname not in self.df.columns:
            df = self.df.withColumn(
                qc_colname,
                create_empty_column_if_not_exists(
                    qc_colname,
                    get_struct_field_schema(StudyLocus.get_schema(), qc_colname),
                ),
            )
        return StudyLocus(
            _df=(
                df.withColumn(
                    qc_colname,
                    # Because this QC might already run on the dataset, the unique set of flags is generated:
                    f.array_distinct(
                        self._qc_subsignificant_associations(
                            f.col("qualityControls"),
                            f.col("pValueMantissa"),
                            f.col("pValueExponent"),
                            pvalue_cutoff,
                        )
                    ),
                )
            ),
            _schema=self.get_schema(),
        )

    def validate_unique_study_locus_id(self: StudyLocus) -> StudyLocus:
        """Validating the uniqueness of study-locus identifiers and flagging duplicated studyloci.

        Returns:
            StudyLocus: with flagged duplicated studies.
        """
        return StudyLocus(
            _df=self.df.withColumn(
                "qualityControls",
                self.update_quality_flag(
                    f.col("qualityControls"),
                    self.flag_duplicates(f.col("studyLocusId")),
                    StudyLocusQualityCheck.DUPLICATED_STUDYLOCUS_ID,
                ),
            ),
            _schema=StudyLocus.get_schema(),
        )

    @staticmethod
    def _qc_subsignificant_associations(
        quality_controls_column: Column,
        p_value_mantissa: Column,
        p_value_exponent: Column,
        pvalue_cutoff: float,
    ) -> Column:
        """Flag associations below significant threshold.

        Args:
            quality_controls_column (Column): QC column
            p_value_mantissa (Column): P-value mantissa column
            p_value_exponent (Column): P-value exponent column
            pvalue_cutoff (float): association p-value cut-off

        Returns:
            Column: Updated QC column with flag.

        Examples:
            >>> import pyspark.sql.types as t
            >>> d = [{'qc': None, 'p_value_mantissa': 1, 'p_value_exponent': -7}, {'qc': None, 'p_value_mantissa': 1, 'p_value_exponent': -8}, {'qc': None, 'p_value_mantissa': 5, 'p_value_exponent': -8}, {'qc': None, 'p_value_mantissa': 1, 'p_value_exponent': -9}]
            >>> df = spark.createDataFrame(d, t.StructType([t.StructField('qc', t.ArrayType(t.StringType()), True), t.StructField('p_value_mantissa', t.IntegerType()), t.StructField('p_value_exponent', t.IntegerType())]))
            >>> df.withColumn('qc', StudyLocus._qc_subsignificant_associations(f.col("qc"), f.col("p_value_mantissa"), f.col("p_value_exponent"), 5e-8)).show(truncate = False)
            +------------------------+----------------+----------------+
            |qc                      |p_value_mantissa|p_value_exponent|
            +------------------------+----------------+----------------+
            |[Subsignificant p-value]|1               |-7              |
            |[]                      |1               |-8              |
            |[]                      |5               |-8              |
            |[]                      |1               |-9              |
            +------------------------+----------------+----------------+
            <BLANKLINE>

        """
        return StudyLocus.update_quality_flag(
            quality_controls_column,
            calculate_neglog_pvalue(p_value_mantissa, p_value_exponent)
            < f.lit(-np.log10(pvalue_cutoff)),
            StudyLocusQualityCheck.SUBSIGNIFICANT_FLAG,
        )

    def qc_abnormal_pips(
        self: StudyLocus,
        sum_pips_lower_threshold: float,
        sum_pips_upper_threshold: float
    ) -> StudyLocus:
        """Filter study-locus by sum of posterior inclusion probabilities to ensure that the sum of PIPs is within a given range.

        Args:
            sum_pips_lower_threshold (float): Lower threshold for the sum of PIPs.
            sum_pips_upper_threshold (float): Upper threshold for the sum of PIPs.

        Returns:
            StudyLocus: Filtered study-locus dataset.
        """
        flag = self.df.withColumn(
            "sumPosteriorProbability",
            f.aggregate(
                f.col("locus"),
                f.lit(0.0),
                lambda acc, x: acc + x["posteriorProbability"]
            )).filter((f.col("sumPosteriorProbability") < 0.99) | (f.col("sumPosteriorProbability") > 1.0))

        return StudyLocus(
            _df=(
                self.df.join(
                    flag, self.df.studyLocusId == flag.studyLocusId, "left"
                )
                # Flagging loci with failed studies:
                .withColumn(
                    "qualityControls",
                    StudyLocus.update_quality_flag(
                        f.col("qualityControls"),
                        f.size(f.col("sumPosteriorProbability")) > 0,
                        StudyLocusQualityCheck.ABNORMAL_PIPS
                    ),
                ).drop("sumPosteriorProbability")),
            _schema=self.get_schema()
        )

    @staticmethod
    def _overlapping_peaks(
        credset_to_overlap: DataFrame, intra_study_overlap: bool = False
    ) -> DataFrame:
        """Calculate overlapping signals (study-locus) between GWAS-GWAS and GWAS-Molecular trait.

        Args:
            credset_to_overlap (DataFrame): DataFrame containing at least `studyLocusId`, `studyType`, `chromosome` and `tagVariantId` columns.
            intra_study_overlap (bool): When True, finds intra-study overlaps for credible set deduplication. Default is False.

        Returns:
            DataFrame: containing `leftStudyLocusId`, `rightStudyLocusId` and `chromosome` columns.
        """
        # Reduce columns to the minimum to reduce the size of the dataframe
        credset_to_overlap = credset_to_overlap.select(
            "studyLocusId",
            "studyId",
            "studyType",
            "chromosome",
            "region",
            "tagVariantId",
        )
        # Define join condition - if intra_study_overlap is True, finds overlaps within the same study. Otherwise finds gwas vs everything overlaps for coloc.
        join_condition = (
            [
                f.col("left.studyId") == f.col("right.studyId"),
                f.col("left.chromosome") == f.col("right.chromosome"),
                f.col("left.tagVariantId") == f.col("right.tagVariantId"),
                f.col("left.studyLocusId") > f.col("right.studyLocusId"),
                f.col("left.region") != f.col("right.region"),
            ]
            if intra_study_overlap
            else [
                f.col("left.chromosome") == f.col("right.chromosome"),
                f.col("left.tagVariantId") == f.col("right.tagVariantId"),
                (f.col("right.studyType") != "gwas")
                | (f.col("left.studyLocusId") > f.col("right.studyLocusId")),
                f.col("left.studyType") == f.lit("gwas"),
            ]
        )

        return (
            credset_to_overlap.alias("left")
            # Self join with complex condition.
            .join(
                credset_to_overlap.alias("right"),
                on=join_condition,
                how="inner",
            )
            .select(
                f.col("left.studyLocusId").alias("leftStudyLocusId"),
                f.col("right.studyLocusId").alias("rightStudyLocusId"),
                f.col("right.studyType").alias("rightStudyType"),
                f.col("left.chromosome").alias("chromosome"),
            )
            .distinct()
            .repartition("chromosome")
            .persist()
        )

    @staticmethod
    def _align_overlapping_tags(
        loci_to_overlap: DataFrame, peak_overlaps: DataFrame
    ) -> StudyLocusOverlap:
        """Align overlapping tags in pairs of overlapping study-locus, keeping all tags in both loci.

        Args:
            loci_to_overlap (DataFrame): containing `studyLocusId`, `studyType`, `chromosome`, `tagVariantId`, `logBF` and `posteriorProbability` columns.
            peak_overlaps (DataFrame): containing `leftStudyLocusId`, `rightStudyLocusId` and `chromosome` columns.

        Returns:
            StudyLocusOverlap: Pairs of overlapping study-locus with aligned tags.
        """
        # Complete information about all tags in the left study-locus of the overlap
        stats_cols = [
            "logBF",
            "posteriorProbability",
            "beta",
            "pValueMantissa",
            "pValueExponent",
        ]
        overlapping_left = loci_to_overlap.select(
            f.col("chromosome"),
            f.col("tagVariantId"),
            f.col("studyLocusId").alias("leftStudyLocusId"),
            *[f.col(col).alias(f"left_{col}") for col in stats_cols],
        ).join(peak_overlaps, on=["chromosome", "leftStudyLocusId"], how="inner")

        # Complete information about all tags in the right study-locus of the overlap
        overlapping_right = loci_to_overlap.select(
            f.col("chromosome"),
            f.col("tagVariantId"),
            f.col("studyLocusId").alias("rightStudyLocusId"),
            *[f.col(col).alias(f"right_{col}") for col in stats_cols],
        ).join(peak_overlaps, on=["chromosome", "rightStudyLocusId"], how="inner")

        # Include information about all tag variants in both study-locus aligned by tag variant id
        overlaps = overlapping_left.join(
            overlapping_right,
            on=[
                "chromosome",
                "rightStudyLocusId",
                "leftStudyLocusId",
                "tagVariantId",
                "rightStudyType",
            ],
            how="outer",
        ).select(
            "leftStudyLocusId",
            "rightStudyLocusId",
            "rightStudyType",
            "chromosome",
            "tagVariantId",
            f.struct(
                *[f"left_{e}" for e in stats_cols] + [f"right_{e}" for e in stats_cols]
            ).alias("statistics"),
        )
        return StudyLocusOverlap(
            _df=overlaps,
            _schema=StudyLocusOverlap.get_schema(),
        )

    @staticmethod
    def assign_study_locus_id(uniqueness_defining_columns: list[str]) -> Column:
        """Hashes the provided columns to extract a consistent studyLocusId.

        Args:
            uniqueness_defining_columns (list[str]): list of columns defining uniqueness

        Returns:
            Column: column with a study locus ID

        Examples:
            >>> df = spark.createDataFrame([("GCST000001", "1_1000_A_C", "SuSiE-inf"), ("GCST000002", "1_1000_A_C", "pics")]).toDF("studyId", "variantId", "finemappingMethod")
            >>> df.withColumn("study_locus_id", StudyLocus.assign_study_locus_id(["studyId", "variantId", "finemappingMethod"])).show(truncate=False)
            +----------+----------+-----------------+--------------------------------+
            |studyId   |variantId |finemappingMethod|study_locus_id                  |
            +----------+----------+-----------------+--------------------------------+
            |GCST000001|1_1000_A_C|SuSiE-inf        |109804fe1e20c94231a31bafd71b566e|
            |GCST000002|1_1000_A_C|pics             |de310be4558e0482c9cc359c97d37773|
            +----------+----------+-----------------+--------------------------------+
            <BLANKLINE>
        """
        return Dataset.generate_identifier(uniqueness_defining_columns).alias(
            "studyLocusId"
        )

    @classmethod
    def calculate_credible_set_log10bf(cls: type[StudyLocus], logbfs: Column) -> Column:
        """Calculate Bayes factor for the entire credible set. The Bayes factor is calculated as the logsumexp of the logBF values of the variants in the locus.

        Args:
            logbfs (Column): Array column with the logBF values of the variants in the locus.

        Returns:
            Column: log10 Bayes factor for the entire credible set.

        Examples:
            >>> spark.createDataFrame([([0.2, 0.1, 0.05, 0.0],)]).toDF("logBF").select(f.round(StudyLocus.calculate_credible_set_log10bf(f.col("logBF")), 7).alias("credibleSetlog10BF")).show()
            +------------------+
            |credibleSetlog10BF|
            +------------------+
            |         0.6412604|
            +------------------+
            <BLANKLINE>
        """
        # log10=log/log(10)=log*0.43429448190325176
        logsumexp_udf = f.udf(
            lambda x: (get_logsum(x) * 0.43429448190325176), FloatType()
        )
        return logsumexp_udf(logbfs).cast("double").alias("credibleSetlog10BF")

    @classmethod
    def get_schema(cls: type[StudyLocus]) -> StructType:
        """Provides the schema for the StudyLocus dataset.

        Returns:
            StructType: schema for the StudyLocus dataset.
        """
        return parse_spark_schema("study_locus.json")

    @classmethod
    def get_QC_column_name(cls: type[StudyLocus]) -> str:
        """Quality control column.

        Returns:
            str: Name of the quality control column.
        """
        return "qualityControls"

    @classmethod
    def get_QC_mappings(cls: type[StudyLocus]) -> dict[str, str]:
        """Quality control flag to QC column category mappings.

        Returns:
            dict[str, str]: Mapping between flag name and QC column category value.
        """
        return {member.name: member.value for member in StudyLocusQualityCheck}

    def filter_by_study_type(self: StudyLocus, study_type: str) -> StudyLocus:
        """Creates a new StudyLocus dataset filtered by study type.

        Args:
            study_type (str): Study type to filter for. Can be one of `gwas`, `eqtl`, `pqtl`, `eqtl`.

        Returns:
            StudyLocus: Filtered study-locus dataset.

        Raises:
            ValueError: If study type is not supported.
        """
        if study_type not in ["gwas", "eqtl", "pqtl", "sqtl"]:
            raise ValueError(
                f"Study type {study_type} not supported. Supported types are: gwas, eqtl, pqtl, sqtl."
            )
        new_df = self.df.filter(f.col("studyType") == study_type).drop("studyType")
        return StudyLocus(
            _df=new_df,
            _schema=self._schema,
        )

    def filter_credible_set(
        self: StudyLocus,
        credible_interval: CredibleInterval,
    ) -> StudyLocus:
        """Annotate and filter study-locus tag variants based on given credible interval.

        Args:
            credible_interval (CredibleInterval): Credible interval to filter for.

        Returns:
            StudyLocus: Filtered study-locus dataset.
        """
        return StudyLocus(
            _df=self.annotate_credible_sets().df.withColumn(
                "locus",
                f.filter(
                    f.col("locus"),
                    lambda tag: (tag[credible_interval.value]),
                ),
            ),
            _schema=self._schema,
        )

    @staticmethod
    def filter_ld_set(ld_set: Column, r2_threshold: float) -> Column:
        """Filter the LD set by a given R2 threshold.

        Args:
            ld_set (Column): LD set
            r2_threshold (float): R2 threshold to filter the LD set on

        Returns:
            Column: Filtered LD index
        """
        return f.when(
            ld_set.isNotNull(),
            f.filter(
                ld_set,
                lambda tag: tag["r2Overall"] >= r2_threshold,
            ),
        )

    def find_overlaps(
        self: StudyLocus, intra_study_overlap: bool = False
    ) -> StudyLocusOverlap:
        """Calculate overlapping study-locus.

        Find overlapping study-locus that share at least one tagging variant. All GWAS-GWAS and all GWAS-Molecular traits are computed with the Molecular traits always
        appearing on the right side.

        Args:
            intra_study_overlap (bool): If True, finds intra-study overlaps for credible set deduplication. Default is False.

        Returns:
            StudyLocusOverlap: Pairs of overlapping study-locus with aligned tags.
        """
        loci_to_overlap = (
            self.df.filter(f.col("studyType").isNotNull())
            .withColumn("locus", f.explode("locus"))
            .select(
                "studyLocusId",
                "studyId",
                "studyType",
                "chromosome",
                "region",
                f.col("locus.variantId").alias("tagVariantId"),
                f.col("locus.logBF").alias("logBF"),
                f.col("locus.posteriorProbability").alias("posteriorProbability"),
                f.col("locus.pValueMantissa").alias("pValueMantissa"),
                f.col("locus.pValueExponent").alias("pValueExponent"),
                f.col("locus.beta").alias("beta"),
            )
            .persist()
        )

        # overlapping study-locus
        peak_overlaps = self._overlapping_peaks(loci_to_overlap, intra_study_overlap)

        # study-locus overlap by aligning overlapping variants
        return self._align_overlapping_tags(loci_to_overlap, peak_overlaps)

    def unique_variants_in_locus(self: StudyLocus) -> DataFrame:
        """All unique variants collected in a `StudyLocus` dataframe.

        Returns:
            DataFrame: A dataframe containing `variantId` and `chromosome` columns.
        """
        return (
            self.df.withColumn(
                "variantId",
                # Joint array of variants in that studylocus. Locus can be null
                f.explode(
                    f.array_union(
                        f.array(f.col("variantId")),
                        f.coalesce(f.col("locus.variantId"), f.array()),
                    )
                ),
            )
            .select(
                "variantId", f.split(f.col("variantId"), "_")[0].alias("chromosome")
            )
            .distinct()
        )

    def neglog_pvalue(self: StudyLocus) -> Column:
        """Returns the negative log p-value.

        Returns:
            Column: Negative log p-value
        """
        return calculate_neglog_pvalue(
            self.df.pValueMantissa,
            self.df.pValueExponent,
        )

    def build_feature_matrix(
        self: StudyLocus,
        features_list: list[str],
        features_input_loader: L2GFeatureInputLoader,
    ) -> L2GFeatureMatrix:
        """Returns the feature matrix for a StudyLocus.

        Args:
            features_list (list[str]): List of features to include in the feature matrix.
            features_input_loader (L2GFeatureInputLoader): Feature input loader to use.

        Returns:
            L2GFeatureMatrix: Feature matrix for this study-locus.
        """
        from gentropy.dataset.l2g_feature_matrix import L2GFeatureMatrix

        return L2GFeatureMatrix.from_features_list(
            self,
            features_list,
            features_input_loader,
        )

    def annotate_credible_sets(self: StudyLocus) -> StudyLocus:
        """Annotate study-locus dataset with credible set flags.

        Sorts the array in the `locus` column elements by their `posteriorProbability` values in descending order and adds
        `is95CredibleSet` and `is99CredibleSet` fields to the elements, indicating which are the tagging variants whose cumulative sum
        of their `posteriorProbability` values is below 0.95 and 0.99, respectively.

        Returns:
            StudyLocus: including annotation on `is95CredibleSet` and `is99CredibleSet`.

        Raises:
            ValueError: If `locus` column is not available.
        """
        if "locus" not in self.df.columns:
            raise ValueError("Locus column not available.")

        self.df = self.df.withColumn(
            # Sort credible set by posterior probability in descending order
            "locus",
            f.when(
                f.col("locus").isNotNull() & (f.size(f.col("locus")) > 0),
                order_array_of_structs_by_field("locus", "posteriorProbability"),
            ),
        ).withColumn(
            # Calculate array of cumulative sums of posterior probabilities to determine which variants are in the 95% and 99% credible sets
            # and zip the cumulative sums array with the credible set array to add the flags
            "locus",
            f.when(
                f.col("locus").isNotNull() & (f.size(f.col("locus")) > 0),
                f.zip_with(
                    f.col("locus"),
                    f.transform(
                        f.sequence(f.lit(1), f.size(f.col("locus"))),
                        lambda index: f.aggregate(
                            f.slice(
                                # By using `index - 1` we introduce a value of `0.0` in the cumulative sums array. to ensure that the last variant
                                # that exceeds the 0.95 threshold is included in the cumulative sum, as its probability is necessary to satisfy the threshold.
                                f.col("locus.posteriorProbability"),
                                1,
                                index - 1,
                            ),
                            f.lit(0.0),
                            lambda acc, el: acc + el,
                        ),
                    ),
                    lambda struct_e, acc: struct_e.withField(
                        CredibleInterval.IS95.value, (acc < 0.95) & acc.isNotNull()
                    ).withField(
                        CredibleInterval.IS99.value, (acc < 0.99) & acc.isNotNull()
                    ),
                ),
            ),
        )
        return self

    def annotate_locus_statistics(
        self: StudyLocus,
        summary_statistics: SummaryStatistics,
        collect_locus_distance: int,
    ) -> StudyLocus:
        """Annotates study locus with summary statistics in the specified distance around the position.

        Args:
            summary_statistics (SummaryStatistics): Summary statistics to be used for annotation.
            collect_locus_distance (int): distance from variant defining window for inclusion of variants in locus.

        Returns:
            StudyLocus: Study locus annotated with summary statistics in `locus` column. If no statistics are found, the `locus` column will be empty.
        """
        # The clumps will be used several times (persisting)
        self.df.persist()
        # Renaming columns:
        sumstats_renamed = summary_statistics.df.selectExpr(
            *[f"{col} as tag_{col}" for col in summary_statistics.df.columns]
        ).alias("sumstat")

        locus_df = (
            sumstats_renamed
            # Joining the two datasets together:
            .join(
                f.broadcast(
                    self.df.alias("clumped").select(
                        "position", "chromosome", "studyId", "studyLocusId"
                    )
                ),
                on=[
                    (f.col("sumstat.tag_studyId") == f.col("clumped.studyId"))
                    & (f.col("sumstat.tag_chromosome") == f.col("clumped.chromosome"))
                    & (
                        f.col("sumstat.tag_position")
                        >= (f.col("clumped.position") - collect_locus_distance)
                    )
                    & (
                        f.col("sumstat.tag_position")
                        <= (f.col("clumped.position") + collect_locus_distance)
                    )
                ],
                how="inner",
            )
            .withColumn(
                "locus",
                f.struct(
                    f.col("tag_variantId").alias("variantId"),
                    f.col("tag_beta").alias("beta"),
                    f.col("tag_pValueMantissa").alias("pValueMantissa"),
                    f.col("tag_pValueExponent").alias("pValueExponent"),
                    f.col("tag_standardError").alias("standardError"),
                ),
            )
            .groupBy("studyLocusId")
            .agg(
                f.collect_list(f.col("locus")).alias("locus"),
            )
        )

        self.df = self.df.drop("locus").join(
            locus_df,
            on="studyLocusId",
            how="left",
        )

        return self

    def annotate_ld(
        self: StudyLocus,
        study_index: StudyIndex,
        ld_index: LDIndex,
        r2_threshold: float = 0.0,
    ) -> StudyLocus:
        """Annotate LD information to study-locus.

        Args:
            study_index (StudyIndex): Study index to resolve ancestries.
            ld_index (LDIndex): LD index to resolve LD information.
            r2_threshold (float): R2 threshold to filter the LD index. Default is 0.0.

        Returns:
            StudyLocus: Study locus annotated with ld information from LD index.
        """
        from gentropy.method.ld import LDAnnotator

        return LDAnnotator.ld_annotate(self, study_index, ld_index, r2_threshold)

    def clump(self: StudyLocus) -> StudyLocus:
        """Perform LD clumping of the studyLocus.

        Evaluates whether a lead variant is linked to a tag (with lowest p-value) in the same studyLocus dataset.

        Returns:
            StudyLocus: with empty credible sets for linked variants and QC flag.
        """
        clumped_df = (
            self.df.withColumn(
                "is_lead_linked",
                LDclumping._is_lead_linked(
                    self.df.studyId,
                    self.df.chromosome,
                    self.df.variantId,
                    self.df.pValueExponent,
                    self.df.pValueMantissa,
                    self.df.ldSet,
                ),
            )
            .withColumn(
                "ldSet",
                f.when(f.col("is_lead_linked"), f.array()).otherwise(f.col("ldSet")),
            )
            .withColumn(
                "qualityControls",
                StudyLocus.update_quality_flag(
                    f.col("qualityControls"),
                    f.col("is_lead_linked"),
                    StudyLocusQualityCheck.LD_CLUMPED,
                ),
            )
            .drop("is_lead_linked")
        )
        return StudyLocus(
            _df=clumped_df,
            _schema=self.get_schema(),
        )

    def exclude_region(
        self: StudyLocus, region: GenomicRegion, exclude_overlap: bool = False
    ) -> StudyLocus:
        """Exclude a region from the StudyLocus dataset.

        Args:
            region (GenomicRegion): genomic region object.
            exclude_overlap (bool): If True, excludes StudyLocus windows with any overlap with the region.

        Returns:
            StudyLocus: filtered StudyLocus object.
        """
        if exclude_overlap:
            filter_condition = ~(
                (f.col("chromosome") == region.chromosome)
                & (
                    (f.col("locusStart") <= region.end)
                    & (f.col("locusEnd") >= region.start)
                )
            )
        else:
            filter_condition = ~(
                (f.col("chromosome") == region.chromosome)
                & (
                    (f.col("position") >= region.start)
                    & (f.col("position") <= region.end)
                )
            )

        return StudyLocus(
            _df=self.df.filter(filter_condition),
            _schema=StudyLocus.get_schema(),
        )

    def qc_MHC_region(self: StudyLocus) -> StudyLocus:
        """Adds qualityControl flag when lead overlaps with MHC region.

        Returns:
            StudyLocus: including qualityControl flag if in MHC region.
        """
        region = GenomicRegion.from_known_genomic_region(KnownGenomicRegions.MHC)
        self.df = self.df.withColumn(
            "qualityControls",
            self.update_quality_flag(
                f.col("qualityControls"),
                (
                    (f.col("chromosome") == region.chromosome)
                    & (
                        (f.col("position") <= region.end)
                        & (f.col("position") >= region.start)
                    )
                ),
                StudyLocusQualityCheck.IN_MHC,
            ),
        )
        return self

    def qc_redundant_top_hits_from_PICS(self: StudyLocus) -> StudyLocus:
        """Flag associations from top hits when the study contains other PICS associations from summary statistics.

        This flag can be useful to identify top hits that should be explained by other associations in the study derived from the summary statistics.

        Returns:
            StudyLocus: Updated study locus with redundant top hits flagged.
        """
        studies_with_pics_sumstats = (
            self.df.filter(f.col("finemappingMethod") == "pics")
            # Returns True if the study contains any PICS associations from summary statistics
            .withColumn(
                "hasPicsSumstats",
                ~f.array_contains(
                    "qualityControls", StudyLocusQualityCheck.TOP_HIT.value
                ),
            )
            .groupBy("studyId")
            .agg(f.max(f.col("hasPicsSumstats")).alias("studiesWithPicsSumstats"))
        )

        return StudyLocus(
            _df=self.df.join(studies_with_pics_sumstats, on="studyId", how="left")
            .withColumn(
                "qualityControls",
                self.update_quality_flag(
                    f.col("qualityControls"),
                    f.array_contains(
                        "qualityControls", StudyLocusQualityCheck.TOP_HIT.value
                    )
                    & f.col("studiesWithPicsSumstats"),
                    StudyLocusQualityCheck.REDUNDANT_PICS_TOP_HIT,
                ),
            )
            .drop("studiesWithPicsSumstats"),
            _schema=StudyLocus.get_schema(),
        )

    def qc_explained_by_SuSiE(self: StudyLocus) -> StudyLocus:
        """Flag associations that are explained by SuSiE associations.

        Credible sets overlapping in the same region as a SuSiE credible set are flagged as explained by SuSiE.

        Returns:
            StudyLocus: Updated study locus with SuSiE explained flags.
        """
        # unique study-regions covered by SuSie credible sets
        susie_study_regions = (
            self.filter(f.col("finemappingMethod") == "SuSiE-inf")
            .df.select(
                "studyId",
                "chromosome",
                "locusStart",
                "locusEnd",
                f.lit(True).alias("inSuSiE"),
            )
            .distinct()
        )

        # non SuSiE credible sets (studyLocusId) overlapping in any variant with SuSiE locus
        redundant_study_locus = (
            self.filter(f.col("finemappingMethod") != "SuSiE-inf")
            .df.withColumn("l", f.explode("locus"))
            .select(
                "studyLocusId",
                "studyId",
                "chromosome",
                f.split(f.col("l.variantId"), "_")[1].alias("tag_position"),
            )
            .alias("study_locus")
            .join(
                susie_study_regions.alias("regions"),
                how="inner",
                on=[
                    (f.col("study_locus.chromosome") == f.col("regions.chromosome"))
                    & (f.col("study_locus.studyId") == f.col("regions.studyId"))
                    & (f.col("study_locus.tag_position") >= f.col("regions.locusStart"))
                    & (f.col("study_locus.tag_position") <= f.col("regions.locusEnd"))
                ],
            )
            .select("studyLocusId", "inSuSiE")
            .distinct()
        )

        return StudyLocus(
            _df=(
                self.df.join(redundant_study_locus, on="studyLocusId", how="left")
                .withColumn(
                    "qualityControls",
                    self.update_quality_flag(
                        f.col("qualityControls"),
                        # credible set in SuSiE overlapping region
                        f.col("inSuSiE")
                        # credible set not based on SuSiE
                        & (f.col("finemappingMethod") != "SuSiE-inf"),
                        StudyLocusQualityCheck.EXPLAINED_BY_SUSIE,
                    ),
                )
                .drop("inSuSiE")
            ),
            _schema=StudyLocus.get_schema(),
        )

    def _qc_no_population(self: StudyLocus) -> StudyLocus:
        """Flag associations where the study doesn't have population information to resolve LD.

        Returns:
            StudyLocus: Updated study locus.
        """
        # If the tested column is not present, return self unchanged:
        if "ldPopulationStructure" not in self.df.columns:
            return self

        self.df = self.df.withColumn(
            "qualityControls",
            self.update_quality_flag(
                f.col("qualityControls"),
                f.col("ldPopulationStructure").isNull(),
                StudyLocusQualityCheck.NO_POPULATION,
            ),
        )
        return self

    def annotate_locus_statistics_boundaries(
        self: StudyLocus,
        summary_statistics: SummaryStatistics,
    ) -> StudyLocus:
        """Annotates study locus with summary statistics in the specified boundaries - locusStart and locusEnd.

        Args:
            summary_statistics (SummaryStatistics): Summary statistics to be used for annotation.

        Returns:
            StudyLocus: Study locus annotated with summary statistics in `locus` column. If no statistics are found, the `locus` column will be empty.
        """
        # The clumps will be used several times (persisting)
        self.df.persist()
        # Renaming columns:
        sumstats_renamed = summary_statistics.df.selectExpr(
            *[f"{col} as tag_{col}" for col in summary_statistics.df.columns]
        ).alias("sumstat")

        locus_df = (
            sumstats_renamed
            # Joining the two datasets together:
            .join(
                f.broadcast(
                    self.df.alias("clumped").select(
                        "position",
                        "chromosome",
                        "studyId",
                        "studyLocusId",
                        "locusStart",
                        "locusEnd",
                    )
                ),
                on=[
                    (f.col("sumstat.tag_studyId") == f.col("clumped.studyId"))
                    & (f.col("sumstat.tag_chromosome") == f.col("clumped.chromosome"))
                    & (f.col("sumstat.tag_position") >= (f.col("clumped.locusStart")))
                    & (f.col("sumstat.tag_position") <= (f.col("clumped.locusEnd")))
                ],
                how="inner",
            )
            .withColumn(
                "locus",
                f.struct(
                    f.col("tag_variantId").alias("variantId"),
                    f.col("tag_beta").alias("beta"),
                    f.col("tag_pValueMantissa").alias("pValueMantissa"),
                    f.col("tag_pValueExponent").alias("pValueExponent"),
                    f.col("tag_standardError").alias("standardError"),
                ),
            )
            .groupBy("studyLocusId")
            .agg(
                f.collect_list(f.col("locus")).alias("locus"),
            )
        )

        self.df = self.df.drop("locus").join(
            locus_df,
            on="studyLocusId",
            how="left",
        )

        return self

    def window_based_clumping(
        self: StudyLocus,
        window_size: int = WindowBasedClumpingStepConfig().distance,
    ) -> StudyLocus:
        """Clump study locus by window size.

        Args:
            window_size (int): Window size for clumping.

        Returns:
            StudyLocus: Clumped study locus, where clumped associations are flagged.
        """
        from gentropy.method.window_based_clumping import WindowBasedClumping

        return WindowBasedClumping.clump(self, window_size)

    def assign_confidence(self: StudyLocus) -> StudyLocus:
        """Assign confidence to study locus.

        Returns:
            StudyLocus: Study locus with confidence assigned.
        """
        # Return self if the required columns are not in the dataframe:
        if (
            "qualityControls" not in self.df.columns
            or "finemappingMethod" not in self.df.columns
        ):
            return self

        # Assign confidence based on the presence of quality controls
        df = self.df.withColumn(
            "confidence",
            f.when(
                (f.col("finemappingMethod").isin(["SuSiE-inf", "SuSie"]))
                & (
                    ~f.array_contains(
                        f.col("qualityControls"),
                        StudyLocusQualityCheck.OUT_OF_SAMPLE_LD.value,
                    )
                ),
                CredibleSetConfidenceClasses.FINEMAPPED_IN_SAMPLE_LD.value,
            )
            .when(
                (f.col("finemappingMethod").isin(["SuSiE-inf", "SuSie"]))
                & (
                    f.array_contains(
                        f.col("qualityControls"),
                        StudyLocusQualityCheck.OUT_OF_SAMPLE_LD.value,
                    )
                ),
                CredibleSetConfidenceClasses.FINEMAPPED_OUT_OF_SAMPLE_LD.value,
            )
            .when(
                (f.col("finemappingMethod") == "pics")
                & (
                    ~f.array_contains(
                        f.col("qualityControls"), StudyLocusQualityCheck.TOP_HIT.value
                    )
                ),
                CredibleSetConfidenceClasses.PICSED_SUMMARY_STATS.value,
            )
            .when(
                (f.col("finemappingMethod") == "pics")
                & (
                    f.array_contains(
                        f.col("qualityControls"), StudyLocusQualityCheck.TOP_HIT.value
                    )
                ),
                CredibleSetConfidenceClasses.PICSED_TOP_HIT.value,
            )
            .otherwise(CredibleSetConfidenceClasses.UNKNOWN.value),
        )

        return StudyLocus(
            _df=df,
            _schema=self.get_schema(),
        )<|MERGE_RESOLUTION|>--- conflicted
+++ resolved
@@ -82,12 +82,12 @@
         IN_MHC (str): Flagging study loci in the MHC region
         REDUNDANT_PICS_TOP_HIT (str): Flagging study loci in studies with PICS results from summary statistics
         EXPLAINED_BY_SUSIE (str): Study locus in region explained by a SuSiE credible set
-<<<<<<< HEAD
+    <<<<<<< HEAD
         ABNORMAL_PIPS (str): Flagging study loci with a sum of PIPs that are not in [0.99,1]
-=======
+    =======
         OUT_OF_SAMPLE_LD (str): Study locus finemapped without in-sample LD reference
         INVALID_CHROMOSOME (str): Chromosome not in 1:22, X, Y, XY or MT
->>>>>>> b694d80d
+    >>>>>>> origin/dev
     """
 
     SUBSIGNIFICANT_FLAG = "Subsignificant p-value"
@@ -117,11 +117,8 @@
     TOP_HIT = "Study locus from curated top hit"
     EXPLAINED_BY_SUSIE = "Study locus in region explained by a SuSiE credible set"
     OUT_OF_SAMPLE_LD = "Study locus finemapped without in-sample LD reference"
-<<<<<<< HEAD
     ABNORMAL_PIPS = "Study locus with a sum of PIPs that not in the expected range [0.99,1]"
-=======
     INVALID_CHROMOSOME = "Chromosome not in 1:22, X, Y, XY or MT"
->>>>>>> b694d80d
 
 
 class CredibleInterval(Enum):
