"""Colocalisation dataset."""

from __future__ import annotations

from dataclasses import dataclass
from typing import TYPE_CHECKING

import pyspark.sql.functions as f

from gentropy.common.schemas import parse_spark_schema
from gentropy.common.spark_helpers import get_record_with_maximum_value
from gentropy.dataset.dataset import Dataset
from gentropy.dataset.study_locus import StudyLocus
from gentropy.datasource.eqtl_catalogue.study_index import EqtlCatalogueStudyIndex

if TYPE_CHECKING:
    from pyspark.sql import DataFrame
    from pyspark.sql.types import StructType

    from gentropy.dataset.study_index import StudyIndex
    from gentropy.dataset.study_locus import StudyLocus

from functools import reduce


@dataclass
class Colocalisation(Dataset):
    """Colocalisation results for pairs of overlapping study-locus."""

    @classmethod
    def get_schema(cls: type[Colocalisation]) -> StructType:
        """Provides the schema for the Colocalisation dataset.

        Returns:
            StructType: Schema for the Colocalisation dataset
        """
        return parse_spark_schema("colocalisation.json")

    def extract_maximum_coloc_probability_per_region_and_gene(
        self: Colocalisation,
        study_locus: StudyLocus,
        study_index: StudyIndex,
        *,
        filter_by_colocalisation_method: str,
        filter_by_qtls: str | list[str] | None = None,
    ) -> DataFrame:
        """Get maximum colocalisation probability for a (studyLocus, gene) window.

        Args:
            study_locus (StudyLocus): Dataset containing study loci to filter the colocalisation dataset on and the geneId linked to the region
            study_index (StudyIndex): Study index to use to get study metadata
            filter_by_colocalisation_method (str): optional filter to apply on the colocalisation dataset
            filter_by_qtls (str | list[str] | None): optional filter to apply on the colocalisation dataset

        Returns:
            DataFrame: table with the maximum colocalisation scores for the provided study loci

        Raises:
            ValueError: if filter_by_qtl is not in the list of valid QTL types or is not in the list of valid colocalisation methods
        """
        from gentropy.colocalisation import ColocalisationStep

<<<<<<< HEAD
        valid_qtls = list(EqtlCatalogueStudyIndex.method_to_study_type_mapping.values())

        if filter_by_qtls:
            filter_by_qtls = (
                list(map(str.lower, [filter_by_qtls]))
                if isinstance(filter_by_qtls, str)
                else list(map(str.lower, filter_by_qtls))
            )
            if any(qtl not in valid_qtls for qtl in filter_by_qtls):
                raise ValueError(f"There are no studies with QTL type {filter_by_qtls}")
=======
        valid_qtls = list(
            set(EqtlCatalogueStudyIndex.method_to_study_type_mapping.values())
        )
        if filter_by_qtl and filter_by_qtl not in valid_qtls:
            raise ValueError(f"There are no studies with QTL type {filter_by_qtl}")
>>>>>>> 9f0111cb

        if filter_by_colocalisation_method not in [
            "ECaviar",
            "Coloc",
        ]:  # TODO: Write helper class to retrieve coloc method names
            raise ValueError(
                f"Colocalisation method {filter_by_colocalisation_method} is not supported."
            )

        method_colocalisation_metric = ColocalisationStep._get_colocalisation_class(
            filter_by_colocalisation_method
        ).METHOD_METRIC  # type: ignore

        coloc_filtering_expr = [
            f.col("rightGeneId").isNotNull(),
            f.lower("colocalisationMethod") == filter_by_colocalisation_method.lower(),
        ]
        if filter_by_qtls:
            coloc_filtering_expr.append(f.lower("rightStudyType").isin(filter_by_qtls))

        filtered_colocalisation = (
            # Bring rightStudyType and rightGeneId and filter by rows where the gene is null,
            # which is equivalent to filtering studyloci from gwas on the right side
            self.append_study_metadata(
                study_locus,
                study_index,
                metadata_cols=["geneId", "studyType"],
                colocalisation_side="right",
            )
            # it also filters based on method and qtl type
            .filter(reduce(lambda a, b: a & b, coloc_filtering_expr))
            # and filters colocalisation results to only include the subset of studylocus that contains gwas studylocusid
            .join(
                study_locus.df.selectExpr("studyLocusId as leftStudyLocusId"),
                "leftStudyLocusId",
            )
        )

        return get_record_with_maximum_value(
            filtered_colocalisation.withColumnRenamed(
                "leftStudyLocusId", "studyLocusId"
            ).withColumnRenamed("rightGeneId", "geneId"),
            ["studyLocusId", "geneId"],
            method_colocalisation_metric,
        )

    def append_study_metadata(
        self: Colocalisation,
        study_locus: StudyLocus,
        study_index: StudyIndex,
        *,
        metadata_cols: list[str],
        colocalisation_side: str = "right",
    ) -> DataFrame:
        """Appends metadata from the study to the requested side of the colocalisation dataset.

        Args:
            study_locus (StudyLocus): Dataset containing study loci that links the colocalisation dataset and the study index via the studyId
            study_index (StudyIndex): Dataset containing study index that contains the metadata
            metadata_cols (list[str]): List of study columns to append
            colocalisation_side (str): Which side of the colocalisation dataset to append metadata to. Must be either 'right' or 'left'

        Returns:
            DataFrame: Colocalisation dataset with appended metadata of the study from the requested side

        Raises:
            ValueError: if colocalisation_side is not 'right' or 'left'
        """
        metadata_cols = ["studyId", *metadata_cols]
        if colocalisation_side not in ["right", "left"]:
            raise ValueError(
                f"colocalisation_side must be either 'right' or 'left', got {colocalisation_side}"
            )

        study_loci_w_metadata = (
            study_locus.df.select("studyLocusId", "studyId")
            .join(
                f.broadcast(study_index.df.select("studyId", *metadata_cols)),
                "studyId",
            )
            .distinct()
        )
        coloc_df = (
            # drop `rightStudyType` in case it is requested
            self.df.drop("rightStudyType")
            if "studyType" in metadata_cols and colocalisation_side == "right"
            else self.df
        )
        return (
            # Append that to the respective side of the colocalisation dataset
            study_loci_w_metadata.selectExpr(
                f"studyLocusId as {colocalisation_side}StudyLocusId",
                *[
                    f"{col} as {colocalisation_side}{col[0].upper() + col[1:]}"
                    for col in metadata_cols
                ],
            ).join(coloc_df, f"{colocalisation_side}StudyLocusId", "right")
        )<|MERGE_RESOLUTION|>--- conflicted
+++ resolved
@@ -60,8 +60,9 @@
         """
         from gentropy.colocalisation import ColocalisationStep
 
-<<<<<<< HEAD
-        valid_qtls = list(EqtlCatalogueStudyIndex.method_to_study_type_mapping.values())
+        valid_qtls = list(
+            set(EqtlCatalogueStudyIndex.method_to_study_type_mapping.values())
+        )
 
         if filter_by_qtls:
             filter_by_qtls = (
@@ -71,13 +72,6 @@
             )
             if any(qtl not in valid_qtls for qtl in filter_by_qtls):
                 raise ValueError(f"There are no studies with QTL type {filter_by_qtls}")
-=======
-        valid_qtls = list(
-            set(EqtlCatalogueStudyIndex.method_to_study_type_mapping.values())
-        )
-        if filter_by_qtl and filter_by_qtl not in valid_qtls:
-            raise ValueError(f"There are no studies with QTL type {filter_by_qtl}")
->>>>>>> 9f0111cb
 
         if filter_by_colocalisation_method not in [
             "ECaviar",
