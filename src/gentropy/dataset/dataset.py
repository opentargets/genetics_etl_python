--- conflicted
+++ resolved
@@ -182,23 +182,9 @@
         Returns:
             Self: Filtered Dataset with preserved attributes
         """
-<<<<<<< HEAD
-        df = self._df.filter(condition)
-        class_constructor = self.__class__
-        # Get all attributes from the current instance
-        attrs = {
-            key: value
-            for key, value in self.__dict__.items()
-            if key not in ["_df", "_schema"]
-        }
-        return class_constructor(
-            _df=df, _schema=class_constructor.get_schema(), **attrs
-        )
-=======
         filtered_df = self._df.filter(condition)
         attrs = {k: v for k, v in self.__dict__.items() if k != "_df"}
         return self.__class__(_df=filtered_df, **attrs)
->>>>>>> cef8afc4
 
     def validate_schema(self: Dataset) -> None:
         """Validate DataFrame schema against expected class schema.
