--- conflicted
+++ resolved
@@ -3,14 +3,13 @@
 
 from typing import TYPE_CHECKING
 
-import hail as hl
 import hydra
 
 if TYPE_CHECKING:
     from omegaconf import DictConfig
 
 from etl.common.ETLSession import ETLSession
-from etl.gwas_ingest.pics import pics_all_study_locus
+from etl.gwas_ingest.process_associations import ingest_gwas_catalog_associations
 from etl.gwas_ingest.study_ingestion import (
     ingest_gwas_catalog_studies,
     spliting_gwas_studies,
@@ -21,25 +20,26 @@
 def main(cfg: DictConfig) -> None:
     """Run GWASCatalog ingestion."""
     etl = ETLSession(cfg)
-    hl.init(sc=etl.spark.sparkContext, default_reference="GRCh38")
+    # hl.init(sc=etl.spark.sparkContext, default_reference="GRCh38")
     etl.logger.info("Ingesting GWAS Catalog association data...")
 
-    # # Ingesting GWAS Catalog associations:
-    # assoc = ingest_gwas_catalog_associations(
-    #     etl,
-    #     cfg.etl.gwas_ingest.inputs.gwas_catalog_associations,
-    #     cfg.etl.variant_annotation.outputs.variant_annotation,
-    #     cfg.etl.gwas_ingest.parameters.p_value_cutoff,
-    # )
+    # Ingesting GWAS Catalog associations:
+    assoc = ingest_gwas_catalog_associations(
+        etl,
+        cfg.etl.gwas_ingest.inputs.gwas_catalog_associations,
+        cfg.etl.variant_annotation.outputs.variant_annotation,
+        cfg.etl.gwas_ingest.parameters.p_value_cutoff,
+    )
 
-    # etl.logger.info(
-    #     f"Writing associations data to: {cfg.etl.gwas_ingest.outputs.gwas_catalog_associations}"
-    # )
-    # (
-    #     assoc.write.mode(cfg.environment.sparkWriteMode).parquet(
-    #         cfg.etl.gwas_ingest.outputs.gwas_catalog_associations
-    #     )
-    # )
+    etl.logger.info(
+        f"Writing associations data to: {cfg.etl.gwas_ingest.outputs.gwas_catalog_associations}"
+    )
+    (
+        assoc.write.mode(cfg.environment.sparkWriteMode).parquet(
+            cfg.etl.gwas_ingest.outputs.gwas_catalog_associations
+        )
+    )
+    return None
     etl.logger.info("Ingesting GWAS Catalog Studies...")
 
     # Read saved association data:
@@ -47,7 +47,6 @@
         cfg.etl.gwas_ingest.outputs.gwas_catalog_associations
     )
 
-<<<<<<< HEAD
     # Ingesting GWAS Catalog studies:
     gwas_studies = ingest_gwas_catalog_studies(
         etl,
@@ -60,22 +59,13 @@
     #     gwas_studies.write.mode("overwrite").parquet(
     #         "gs://ot-team/dsuveges/pre-split-gwas-studies"
     #     )
-=======
-    # # Ingesting GWAS Catalog studies:
-    # gwas_studies = ingest_gwas_catalog_studies(
-    #     etl,
-    #     cfg.etl.gwas_ingest.inputs.gwas_catalog_studies,
-    #     cfg.etl.gwas_ingest.inputs.gwas_catalog_ancestries,
-    #     cfg.etl.gwas_ingest.inputs.summary_stats_list,
     # )
     # validate_df_schema(gwas_studies, "studies.json")
     # etl.logger.info(
     #     f"Writing studies data to: {cfg.etl.gwas_ingest.outputs.gwas_catalog_studies}"
->>>>>>> 16f3d433
     # )
-    print(gwas_studies.columns)
-    # pre_split_studies = etl.spark.read.parquet(
-    #     cfg.etl.gwas_ingest.outputs.gwas_catalog_associations
+    # gwas_studies.write.mode(cfg.environment.sparkWriteMode).parquet(
+    #     cfg.etl.gwas_ingest.outputs.gwas_catalog_studies
     # )
 
     # Joining study and association
@@ -109,29 +99,21 @@
     studies = etl.spark.read.parquet(cfg.etl.gwas_ingest.outputs.gwas_catalog_studies)
     associations = study_assoc.select(*assoc_columns)
 
-    # Running PICS:
-    (
-        pics_all_study_locus(
-            etl,
-            associations,
-            studies,
-            cfg.etl.gwas_ingest.inputs.gnomad_populations,
-            cfg.etl.gwas_ingest.parameters.min_r2,
-            cfg.etl.gwas_ingest.parameters.k,
-        )
-    )
-
-    # Joining study and association table:
-
-    # # Extracting associations for PICS and save:
-    # (
-    #     study_assoc.transform(prepare_associations_for_pics)
-    #     # For testing purposes, we drop all flagged associations:
-    #     .filter(f.size(f.col("qualityControl")) == 0)
-    #     .write.mode(cfg.environment.sparkWriteMode)
-    #     .parquet(
-    #         "gs://genetics_etl_python_playground/XX.XX/output/python_etl/parquet/gwas_catalog_PICS_ready"
-    #     )
+    s = studies  # .filter(f.col("studyId").startswith(study_id))
+    a = associations  # .filter(f.col("studyId").startswith(study_id))
+    print(f"Number of studies: {s.count()}")
+    print(f"Number of associations: {a.count()}")
+    # # Running PICS:
+    # pics_data = pics_all_study_locus(
+    #     etl,
+    #     a,
+    #     s,
+    #     cfg.etl.gwas_ingest.inputs.gnomad_populations,
+    #     cfg.etl.gwas_ingest.parameters.min_r2,
+    #     cfg.etl.gwas_ingest.parameters.k,
+    # )
+    # pics_data.write.mode("overwrite").parquet(
+    #     cfg.etl.gwas_ingest.outputs.pics_credible_set
     # )
 
 
