--- conflicted
+++ resolved
@@ -2,12 +2,7 @@
 
 from __future__ import annotations
 
-<<<<<<< HEAD
-from pathlib import Path
-from typing import TYPE_CHECKING
-=======
 from typing import TYPE_CHECKING, Any, Dict
->>>>>>> 35f79c70
 
 from pyspark.conf import SparkConf
 from pyspark.sql import SparkSession
@@ -88,14 +83,7 @@
         Returns:
             DataFrame: Dataframe with provided schema
         """
-<<<<<<< HEAD
-        path_obj = Path(path) / "*"  # to read the folder recursively
-        return (
-            self.spark.read.schema(schema).format("parquet").load(path_obj.as_posix())
-        )
-=======
         return self.spark.read.schema(schema).parquet(path, **kwargs, inferSchema=False)  # type: ignore
->>>>>>> 35f79c70
 
 
 class Log4j:
