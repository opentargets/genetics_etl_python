--- conflicted
+++ resolved
@@ -10,63 +10,31 @@
 class ColocalisationStep:
     """Colocalisation step.
 
-    This workflow runs colocalization analyses that assess the degree to which independent signals of the association share the same causal variant in a region of the genome, typically limited by linkage disequilibrium (LD).
-<<<<<<< HEAD
+    This workflow runs colocalisation analyses that assess the degree to which independent signals of the association share the same causal variant in a region of the genome, typically limited by linkage disequilibrium (LD).
     """
 
     def __init__(
         self,
         session: Session,
-        study_locus_path: str,
+        credible_set_path: str,
         study_index_path: str,
         coloc_path: str,
-        priorc1: float = 1e-4,
-        priorc2: float = 1e-4,
-        priorc12: float = 1e-5,
     ) -> None:
         """Run Colocalisation step.
 
         Args:
             session (Session): Session object.
-            study_locus_path (str): Input Study-locus path.
-            study_index_path (str): Input Study-index path.
+            credible_set_path (str): Input credible sets path.
+            study_index_path (str): Input study index path.
             coloc_path (str): Output Colocalisation path.
-            priorc1 (float): Prior on variant being causal for trait 1. Defaults to 1e-4.
-            priorc2 (float): Prior on variant being causal for trait 2. Defaults to 1e-4.
-            priorc12 (float): Prior on variant being causal for traits 1 and 2. Defaults to 1e-5.
         """
-        # Study-locus information
-        sl = StudyLocus.from_parquet(session, study_locus_path)
-        si = StudyIndex.from_parquet(session, study_index_path)
-
-        # Study-locus overlaps for 95% credible sets
-        sl_overlaps = sl.filter_credible_set(CredibleInterval.IS95).find_overlaps(si)
-
-        coloc_results = Coloc.colocalise(sl_overlaps, priorc1, priorc2, priorc12)
-        ecaviar_results = ECaviar.colocalise(sl_overlaps)
-=======
-
-    Attributes:
-        session (Session): Session object.
-        credible_set_path (DictConfig): Input credible sets path.
-        coloc_path (DictConfig): Output Colocalisation path.
-    """
-
-    session: Session = MISSING
-    credible_set_path: str = MISSING
-    study_index_path: str = MISSING
-    coloc_path: str = MISSING
-
-    def __post_init__(self: ColocalisationStep) -> None:
-        """Run step."""
         # Extract
         credible_set = StudyLocus.from_parquet(
-            self.session, self.credible_set_path, recursiveFileLookup=True
+            session, credible_set_path, recursiveFileLookup=True
         )
         si = StudyIndex.from_parquet(
-            self.session, self.study_index_path, recursiveFileLookup=True
+            session, study_index_path, recursiveFileLookup=True
         )
->>>>>>> b4801a94
 
         # Transform
         overlaps = credible_set.filter_credible_set(
@@ -74,9 +42,5 @@
         ).find_overlaps(si)
         ecaviar_results = ECaviar.colocalise(overlaps)
 
-<<<<<<< HEAD
-        coloc_results.df.write.mode(session.write_mode).parquet(coloc_path)
-=======
         # Load
-        ecaviar_results.df.write.mode(self.session.write_mode).parquet(self.coloc_path)
->>>>>>> b4801a94
+        ecaviar_results.df.write.mode(session.write_mode).parquet(coloc_path)