"""Config management for OTG."""

from __future__ import annotations

from dataclasses import dataclass, field
from typing import Any, Dict, List, Optional

from hydra.core.config_store import ConfigStore
from omegaconf import MISSING


@dataclass
class Config:
    """Configuration for OTG ETL.

    Two parameters are required:
    - step: Step to be run. This is one of the step config classes defined in the config store file.
    - session: Spark session configuration.
    """

    defaults: List[Dict[str, str]] = field(
        default_factory=lambda: [{"step": "???"}, {"session": "session_config"}]
    )

    step: Any = MISSING
    session: Any = MISSING


@dataclass
class SessionConfig:
    """ETL config."""

    _target_: str = "otg.common.session.Session"
    app_name: str = "otgenetics"
    spark_uri: str = "local[*]"
    write_mode: str = "overwrite"
    hail_home: Optional[str] = None


@dataclass
class LDIndexStepConfig:
    """LD matrix step requirements.

    Attributes:
        ld_matrix_template (str): Template path for LD matrix from gnomAD.
        ld_index_raw_template (str): Template path for the variant indices correspondance in the LD Matrix from gnomAD.
        min_r2 (float): Minimum r2 to consider when considering variants within a window.
        grch37_to_grch38_chain_path (str): Path to GRCh37 to GRCh38 chain file.
        ld_populations (List[str]): List of population-specific LD matrices to process.
        ld_index_out (str): Output LD index path.
    """

    _target_: str = "otg.ld_index.LDIndexStep"
    ld_matrix_template: str = "gs://gcp-public-data--gnomad/release/2.1.1/ld/gnomad.genomes.r2.1.1.{POP}.common.adj.ld.bm"
    ld_index_raw_template: str = "gs://gcp-public-data--gnomad/release/2.1.1/ld/gnomad.genomes.r2.1.1.{POP}.common.ld.variant_indices.ht"
    min_r2: float = 0.5
    grch37_to_grch38_chain_path: str = (
        "gs://hail-common/references/grch37_to_grch38.over.chain.gz"
    )
    ld_populations: List[str] = field(
        default_factory=lambda: [
            "afr",  # African-American
            "amr",  # American Admixed/Latino
            "asj",  # Ashkenazi Jewish
            "eas",  # East Asian
            "fin",  # Finnish
            "nfe",  # Non-Finnish European
            "nwe",  # Northwestern European
            "seu",  # Southeastern European
        ]
    )
    ld_index_out: str = MISSING


@dataclass
class VariantIndexStepConfig:
    """Variant index step requirements.

    Attributes:
        variant_annotation_path (str): Input variant annotation path.
        study_locus_path (str): Input study-locus path.
        variant_index_path (str): Output variant index path.
    """

    _target_: str = "otg.variant_index.VariantIndexStep"
    variant_annotation_path: str = MISSING
    study_locus_path: str = MISSING
    variant_index_path: str = MISSING


@dataclass
class ColocalisationStepConfig:
    """Colocalisation step requirements.

    Attributes:
        study_locus_path (DictConfig): Input Study-locus path.
        coloc_path (DictConfig): Output Colocalisation path.
        priorc1 (float): Prior on variant being causal for trait 1.
        priorc2 (float): Prior on variant being causal for trait 2.
        priorc12 (float): Prior on variant being causal for traits 1 and 2.
    """

    _target_: str = "otg.colocalisation.ColocalisationStep"
    study_locus_path: str = MISSING
    study_index_path: str = MISSING
    coloc_path: str = MISSING
    priorc1: float = 1e-4
    priorc2: float = 1e-4
    priorc12: float = 1e-5


@dataclass
class VariantAnnotationStepConfig:
    """Variant annotation step requirements.

    Attributes:
        gnomad_genomes (str): Path to gnomAD genomes hail table.
        chain_38_to_37 (str): Path to GRCh38 to GRCh37 chain file.
        variant_annotation_path (str): Output variant annotation path.
        populations (List[str]): List of populations to include.
    """

    _target_: str = "otg.variant_annotation.VariantAnnotationStep"
    gnomad_genomes: str = MISSING
    chain_38_to_37: str = MISSING
    variant_annotation_path: str = MISSING
    populations: List[str] = field(
        default_factory=lambda: [
            "afr",  # African-American
            "amr",  # American Admixed/Latino
            "ami",  # Amish ancestry
            "asj",  # Ashkenazi Jewish
            "eas",  # East Asian
            "fin",  # Finnish
            "nfe",  # Non-Finnish European
            "mid",  # Middle Eastern
            "sas",  # South Asian
            "oth",  # Other
        ]
    )


@dataclass
class V2GStepConfig:
    """Variant to gene (V2G) step requirements.

    Attributes:
        variant_index_path (str): Input variant index path.
        variant_annotation_path (str): Input variant annotation path.
        gene_index_path (str): Input gene index path.
        vep_consequences_path (str): Input VEP consequences path.
        lift_over_chain_file_path (str): Path to GRCh37 to GRCh38 chain file.
        approved_biotypes (list[str]): List of approved biotypes.
        anderson_path (str): Anderson intervals path.
        javierre_path (str): Javierre intervals path.
        jung_path (str): Jung intervals path.
        thurnman_path (str): Thurnman intervals path.
        liftover_max_length_difference (int): Maximum length difference for liftover.
        max_distance (int): Maximum distance to consider.
        output_path (str): Output V2G path.
    """

    _target_: str = "otg.v2g.V2GStep"
    variant_index_path: str = MISSING
    variant_annotation_path: str = MISSING
    gene_index_path: str = MISSING
    vep_consequences_path: str = MISSING
    liftover_chain_file_path: str = MISSING
    anderson_path: str = MISSING
    javierre_path: str = MISSING
    jung_path: str = MISSING
    thurnman_path: str = MISSING
    liftover_max_length_difference: int = 100
    max_distance: int = 500_000
    v2g_path: str = MISSING
    approved_biotypes: List[str] = field(
        default_factory=lambda: [
            "protein_coding",
            "3prime_overlapping_ncRNA",
            "antisense",
            "bidirectional_promoter_lncRNA",
            "IG_C_gene",
            "IG_D_gene",
            "IG_J_gene",
            "IG_V_gene",
            "lincRNA",
            "macro_lncRNA",
            "non_coding",
            "sense_intronic",
            "sense_overlapping",
        ]
    )


@dataclass
class GWASCatalogStepConfig:
    """GWAS Catalog step requirements.

    Attributes:
        catalog_studies_file (str): Raw GWAS catalog studies file.
        catalog_ancestry_file (str): Ancestry annotations file from GWAS Catalog.
        catalog_sumstats_lut (str): GWAS Catalog summary statistics lookup table.
        catalog_associations_file (str): Raw GWAS catalog associations file.
        variant_annotation_path (str): Input variant annotation path.
        ld_populations (list): List of populations to include.
        min_r2 (float): Minimum r2 to consider when considering variants within a window.
        catalog_studies_out (str): Output GWAS catalog studies path.
        catalog_associations_out (str): Output GWAS catalog associations path.
    """

    _target_: str = "otg.gwas_catalog.GWASCatalogStep"
    catalog_studies_file: str = MISSING
    catalog_ancestry_file: str = MISSING
    catalog_sumstats_lut: str = MISSING
    catalog_associations_file: str = MISSING
    variant_annotation_path: str = MISSING
    ld_index_path: str = MISSING
    min_r2: float = 0.5
    catalog_studies_out: str = MISSING
    catalog_associations_out: str = MISSING


@dataclass
class StudyLocusOverlapStepConfig:
    """StudyLocus overlaps index step requirements.

    Attributes:
        study_locus_path (str): Input study-locus path.
        study_index_path (str): Input study index path to extract the type of study.
        overlaps_index_out (str): Output overlaps index path.
    """

    _target_: str = "otg.overlaps.OverlapsIndexStep"
    study_locus_path: str = MISSING
    study_index_path: str = MISSING
    overlaps_index_out: str = MISSING


@dataclass
class FinnGenStepConfig:
    """FinnGen study table ingestion step requirements.

    Attributes:
        finngen_phenotype_table_url (str): FinnGen API for fetching the list of studies.
        finngen_release_prefix (str): Release prefix pattern.
        finngen_sumstat_url_prefix (str): URL prefix for summary statistics location.
        finngen_sumstat_url_suffix (str): URL prefix suffix for summary statistics location.
        finngen_study_index_out (str): Output path for the FinnGen study index dataset.
    """

    _target_: str = "otg.finngen.FinnGenStep"
    finngen_phenotype_table_url: str = MISSING
    finngen_release_prefix: str = MISSING
    finngen_sumstat_url_prefix: str = MISSING
    finngen_sumstat_url_suffix: str = MISSING
    finngen_study_index_out: str = MISSING


@dataclass
class GeneIndexStepConfig:
    """Gene index step requirements.

    Attributes:
        target_path (str): Open targets Platform target dataset path.
        gene_index_path (str): Output gene index path.
    """

    _target_: str = "otg.gene_index.GeneIndexStep"
    target_path: str = MISSING
    gene_index_path: str = MISSING


@dataclass
class GWASCatalogSumstatsPreprocessConfig:
    """GWAS Catalog Sumstats Preprocessing step requirements.

    Attributes:
        raw_sumstats_path (str): Input raw GWAS Catalog summary statistics path.
        out_sumstats_path (str): Output GWAS Catalog summary statistics path.
        study_id (str): GWAS Catalog study identifier.
    """

    _target_: str = (
        "otg.gwas_catalog_sumstat_preprocess.GWASCatalogSumstatsPreprocessStep"
    )
    raw_sumstats_path: str = MISSING
    out_sumstats_path: str = MISSING
    study_id: str = MISSING


@dataclass
<<<<<<< HEAD
class LocusToGeneConfig:
    """Config for Locus to Gene classifier."""

    run_mode: str = MISSING
    wandb_run_name: Optional[str] = None
    perform_cross_validation: bool = False
    model_path: Optional[str] = None
    predictions_path: Optional[str] = None
    study_locus_path: str = MISSING
    variant_gene_path: str = MISSING
    colocalisation_path: str = MISSING
    study_index_path: str = MISSING
    study_locus_overlap_path: str = MISSING
    gold_standard_curation_path: str = MISSING
    gold_standard_processed_path: str = MISSING
    gene_interactions_path: str = MISSING
    feature_matrix_path: str = MISSING
    features_list: List[str] = field(
        default_factory=lambda: [
            # average distance of all tagging variants to gene TSS
            "distanceTssMean",
            # # minimum distance of all tagging variants to gene TSS
            # "distanceTssMinimum",
            # # max clpp for each (study, locus, gene) aggregating over all eQTLs
            # "eqtlColocClppLocalMaximum",
            # # max clpp for each (study, locus) aggregating over all eQTLs
            # "eqtlColocClppNeighborhoodMaximum",
            # # max log-likelihood ratio value for each (study, locus, gene) aggregating over all eQTLs
            # "eqtlColocLlrLocalMaximum",
            # # max log-likelihood ratio value for each (study, locus) aggregating over all eQTLs
            # "eqtlColocLlrNeighborhoodMaximum",
            # # max clpp for each (study, locus, gene) aggregating over all pQTLs
            # "pqtlColocClppLocalMaximum",
            # # max clpp for each (study, locus) aggregating over all pQTLs
            # "pqtlColocClppNeighborhoodMaximum",
            # # max log-likelihood ratio value for each (study, locus, gene) aggregating over all pQTLs
            # "pqtlColocLlrLocalMaximum",
            # # max log-likelihood ratio value for each (study, locus) aggregating over all pQTLs
            # "pqtlColocLlrNeighborhoodMaximum",
            # # max clpp for each (study, locus, gene) aggregating over all sQTLs
            # "sqtlColocClppLocalMaximum",
            # # max clpp for each (study, locus) aggregating over all sQTLs
            # "sqtlColocClppNeighborhoodMaximum",
            # # max log-likelihood ratio value for each (study, locus, gene) aggregating over all sQTLs
            # "sqtlColocLlrLocalMaximum",
            # # max log-likelihood ratio value for each (study, locus) aggregating over all sQTLs
            # "sqtlColocLlrNeighborhoodMaximum",
        ]
    )
    hyperparameters: dict = field(
        default_factory=lambda: {
            "max_depth": 5,
            "loss_function": "binary:logistic",
        }
    )
    id: str = "locus_to_gene"
    _target_: str = "otg.l2g.LocusToGeneStep"
=======
class FinnGenStepConfig:
    """FinnGen study table ingestion step requirements.

    Attributes:
        finngen_phenotype_table_url (str): FinnGen API for fetching the list of studies.
        finngen_release_prefix (str): Release prefix pattern.
        finngen_sumstat_url_prefix (str): URL prefix for summary statistics location.
        finngen_sumstat_url_suffix (str): URL prefix suffix for summary statistics location.
        finngen_study_index_out (str): Output path for the FinnGen study index dataset.
        finngen_summary_stats_out (str): Output path for the FinnGen summary statistics.
    """

    _target_: str = "otg.finngen.FinnGenStep"
    finngen_phenotype_table_url: str = MISSING
    finngen_release_prefix: str = MISSING
    finngen_sumstat_url_prefix: str = MISSING
    finngen_sumstat_url_suffix: str = MISSING
    finngen_study_index_out: str = MISSING
    finngen_summary_stats_out: str = MISSING
>>>>>>> f8ed4204


@dataclass
class UKBiobankStepConfig:
    """UKBiobank study table ingestion step requirements.

    Attributes:
        ukbiobank_manifest (str): UKBiobank manifest of studies.
        ukbiobank_study_index_out (str): Output path for the UKBiobank study index dataset.
    """

    _target_: str = "otg.ukbiobank.UKBiobankStep"
    ukbiobank_manifest: str = MISSING
    ukbiobank_study_index_out: str = MISSING


# Register all configs
def register_configs() -> None:
    """Register step configs - each config class has all the parameters needed to run a step."""
    cs = ConfigStore.instance()
    cs.store(name="config", node=Config)
    cs.store(name="session_config", group="session", node=SessionConfig)
    cs.store(name="locus_to_gene", group="step", node=LocusToGeneConfig)
    cs.store(name="gene_index", group="step", node=GeneIndexStepConfig)
    cs.store(name="ld_index", group="step", node=LDIndexStepConfig)
    cs.store(name="locus_to_gene", group="step", node=LocusToGeneConfig)
    cs.store(name="variant_index", group="step", node=VariantIndexStepConfig)
    cs.store(name="variant_annotation", group="step", node=VariantAnnotationStepConfig)
    cs.store(name="v2g", group="step", node=V2GStepConfig)
    cs.store(name="colocalisation", group="step", node=ColocalisationStepConfig)
    cs.store(name="gwas_catalog", group="step", node=GWASCatalogStepConfig)
    cs.store(name="finngen", group="step", node=FinnGenStepConfig)
    cs.store(name="ukbiobank", group="step", node=UKBiobankStepConfig)
    cs.store(
        name="gwas_catalog_sumstats_preprocess",
        group="step",
        node=GWASCatalogSumstatsPreprocessConfig,
    )
    cs.store(name="study_locus_overlap", group="step", node=StudyLocusOverlapStepConfig)
    cs.store(name="base_config", node=Config)
    # cs.store(
    #     group="dataset",
    #     name="base_dataset_from_file",
    #     node=DatasetFromFileConfig,
    # )
    # cs.store(
    #     group="dataset",
    #     name="base_variant_annotation_gnomad",
    #     node=VariantAnnotationGnomadConfig,
    # )
    # cs.store(
    #     group="dataset",
    #     name="base_variant_index_credsets",
    #     node=VariantIndexCredsetConfig,
    # )
    cs.store(name="config", node=Config)
    cs.store(group="step", name="locus_to_gene", node=LocusToGeneConfig)


# Each of these classes is a config class for a specific step<|MERGE_RESOLUTION|>--- conflicted
+++ resolved
@@ -236,7 +236,6 @@
     overlaps_index_out: str = MISSING
 
 
-@dataclass
 class FinnGenStepConfig:
     """FinnGen study table ingestion step requirements.
 
@@ -246,6 +245,7 @@
         finngen_sumstat_url_prefix (str): URL prefix for summary statistics location.
         finngen_sumstat_url_suffix (str): URL prefix suffix for summary statistics location.
         finngen_study_index_out (str): Output path for the FinnGen study index dataset.
+        finngen_summary_stats_out (str): Output path for the FinnGen summary statistics.
     """
 
     _target_: str = "otg.finngen.FinnGenStep"
@@ -254,6 +254,7 @@
     finngen_sumstat_url_prefix: str = MISSING
     finngen_sumstat_url_suffix: str = MISSING
     finngen_study_index_out: str = MISSING
+    finngen_summary_stats_out: str = MISSING
 
 
 @dataclass
@@ -289,7 +290,6 @@
 
 
 @dataclass
-<<<<<<< HEAD
 class LocusToGeneConfig:
     """Config for Locus to Gene classifier."""
 
@@ -347,27 +347,6 @@
     )
     id: str = "locus_to_gene"
     _target_: str = "otg.l2g.LocusToGeneStep"
-=======
-class FinnGenStepConfig:
-    """FinnGen study table ingestion step requirements.
-
-    Attributes:
-        finngen_phenotype_table_url (str): FinnGen API for fetching the list of studies.
-        finngen_release_prefix (str): Release prefix pattern.
-        finngen_sumstat_url_prefix (str): URL prefix for summary statistics location.
-        finngen_sumstat_url_suffix (str): URL prefix suffix for summary statistics location.
-        finngen_study_index_out (str): Output path for the FinnGen study index dataset.
-        finngen_summary_stats_out (str): Output path for the FinnGen summary statistics.
-    """
-
-    _target_: str = "otg.finngen.FinnGenStep"
-    finngen_phenotype_table_url: str = MISSING
-    finngen_release_prefix: str = MISSING
-    finngen_sumstat_url_prefix: str = MISSING
-    finngen_sumstat_url_suffix: str = MISSING
-    finngen_study_index_out: str = MISSING
-    finngen_summary_stats_out: str = MISSING
->>>>>>> f8ed4204
 
 
 @dataclass
