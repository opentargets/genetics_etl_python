--- conflicted
+++ resolved
@@ -112,22 +112,13 @@
     "\n",
     "import hail as hl\n",
     "import pandas as pd\n",
-<<<<<<< HEAD
-    "\n",
-    "pd.set_option(\"display.max_colwidth\", None)\n",
-    "pd.set_option(\"display.expand_frame_repr\", False)\n",
-=======
->>>>>>> f49a5c52
     "\n",
     "from gentropy.common.session import Session\n",
     "from gentropy.dataset.study_index import StudyIndex\n",
     "\n",
-<<<<<<< HEAD
-=======
     "pd.set_option(\"display.max_colwidth\", None)\n",
     "pd.set_option(\"display.expand_frame_repr\", False)\n",
     "\n",
->>>>>>> f49a5c52
     "hail_dir = os.path.dirname(hl.__file__)\n",
     "session = Session(hail_home=hail_dir, start_hail=True, extended_spark_conf={\"spark.driver.memory\": \"12g\",\n",
     "    \"spark.kryoserializer.buffer.max\": \"500m\",\"spark.driver.maxResultSize\":\"3g\"})"
